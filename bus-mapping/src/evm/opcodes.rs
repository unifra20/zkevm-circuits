--- conflicted
+++ resolved
@@ -53,11 +53,8 @@
 mod stop;
 mod swap;
 
-<<<<<<< HEAD
 mod error_insufficient_balance;
-=======
 mod error_invalid_jump;
->>>>>>> 3bc2e774
 
 #[cfg(test)]
 mod memory_expansion_test;
@@ -75,11 +72,8 @@
 use codesize::Codesize;
 use create::DummyCreate;
 use dup::Dup;
-<<<<<<< HEAD
 use error_insufficient_balance::InsufficientBalance;
-=======
 use error_invalid_jump::ErrorInvalidJump;
->>>>>>> 3bc2e774
 use exp::Exponentiation;
 use extcodecopy::Extcodecopy;
 use extcodehash::Extcodehash;
@@ -268,11 +262,8 @@
 
 fn fn_gen_error_state_associated_ops(error: &ExecError) -> FnGenAssociatedOps {
     match error {
-<<<<<<< HEAD
+        ExecError::InvalidJump => ErrorInvalidJump::gen_associated_ops,
         ExecError::InsufficientBalance => InsufficientBalance::gen_associated_ops,
-=======
-        ExecError::InvalidJump => ErrorInvalidJump::gen_associated_ops,
->>>>>>> 3bc2e774
         // more future errors place here
         _ => {
             warn!("Using dummy gen_associated_ops for error state {:?}", error);
@@ -320,19 +311,8 @@
         if exec_step.oog_or_stack_error() {
             state.gen_restore_context_ops(&mut exec_step, geth_steps)?;
         } else {
-<<<<<<< HEAD
             let fn_gen_error_associated_ops = fn_gen_error_state_associated_ops(&exec_error);
             return fn_gen_error_associated_ops(state, geth_steps);
-=======
-            if geth_step.op.is_call_or_create() {
-                let call = state.parse_call(geth_step)?;
-                // Switch to callee's call context
-                state.push_call(call);
-            } else {
-                let fn_gen_error_associated_ops = fn_gen_error_state_associated_ops(&exec_error);
-                return fn_gen_error_associated_ops(state, geth_steps);
-            }
->>>>>>> 3bc2e774
         }
 
         state.handle_return(geth_step)?;
