use super::Opcode;
use crate::{
    circuit_input_builder::{CallKind, CircuitInputStateRef, CodeSource, ExecStep},
<<<<<<< HEAD
    operation::{AccountField, CallContextField, MemoryOp, TxAccessListAccountOp, RW},
    precompile::{execute_precompiled, is_precompiled},
=======
    operation::{AccountField, CallContextField, TxAccessListAccountOp},
    state_db::CodeDB,
>>>>>>> 03d8f677
    Error,
};
use eth_types::{
    evm_types::{
        gas_utils::{eip150_gas, memory_expansion_gas_cost},
        GasCost, OpcodeId,
    },
    GethExecStep, ToWord, Word,
};
<<<<<<< HEAD
use keccak256::EMPTY_HASH;
use std::cmp::min;
=======
>>>>>>> 03d8f677

/// Placeholder structure used to implement [`Opcode`] trait over it
/// corresponding to the `OpcodeId::CALL`, `OpcodeId::CALLCODE`,
/// `OpcodeId::DELEGATECALL` and `OpcodeId::STATICCALL`.
/// - CALL and CALLCODE: N_ARGS = 7
/// - DELEGATECALL and STATICCALL: N_ARGS = 6
#[derive(Debug, Copy, Clone)]
pub(crate) struct CallOpcode<const N_ARGS: usize>;

impl<const N_ARGS: usize> Opcode for CallOpcode<N_ARGS> {
    fn gen_associated_ops(
        state: &mut CircuitInputStateRef,
        geth_steps: &[GethExecStep],
    ) -> Result<Vec<ExecStep>, Error> {
        let geth_step = &geth_steps[0];
        let mut exec_step = state.new_step(geth_step)?;

        let args_offset = geth_step.stack.nth_last(N_ARGS - 4)?.low_u64() as usize;
        let args_length = geth_step.stack.nth_last(N_ARGS - 3)?.as_usize();
        let ret_offset = geth_step.stack.nth_last(N_ARGS - 2)?.low_u64() as usize;
        let ret_length = geth_step.stack.nth_last(N_ARGS - 1)?.as_usize();

        // we need to keep the memory until parse_call complete
        state.call_expand_memory(args_offset, args_length, ret_offset, ret_length)?;

        let tx_id = state.tx_ctx.id();
        let call = state.parse_call(geth_step)?;
        let current_call = state.call()?.clone();

        // For both CALLCODE and DELEGATECALL opcodes, `call.address` is caller
        // address which is different from callee_address (code address).
        let callee_address = match call.code_source {
            CodeSource::Address(address) => address,
            _ => call.address,
        };

        let mut field_values = vec![
            (CallContextField::TxId, tx_id.into()),
            // NOTE: For `RwCounterEndOfReversion` we use the `0` value as a
            // placeholder, and later set the proper value in
            // `CircuitInputBuilder::set_value_ops_call_context_rwc_eor`
            (CallContextField::RwCounterEndOfReversion, 0.into()),
            (
                CallContextField::IsPersistent,
                (current_call.is_persistent as u64).into(),
            ),
            (
                CallContextField::IsStatic,
                (current_call.is_static as u64).into(),
            ),
            (CallContextField::Depth, current_call.depth.into()),
            (
                CallContextField::CalleeAddress,
                current_call.address.to_word(),
            ),
        ];
        if call.kind == CallKind::DelegateCall {
            field_values.extend([
                (
                    CallContextField::CallerAddress,
                    current_call.caller_address.to_word(),
                ),
                (CallContextField::Value, current_call.value),
            ]);
        }
        for (field, value) in field_values {
            state.call_context_read(&mut exec_step, current_call.call_id, field, value);
        }

        for i in 0..N_ARGS {
            state.stack_read(
                &mut exec_step,
                geth_step.stack.nth_last_filled(i),
                geth_step.stack.nth_last(i)?,
            )?;
        }

        state.stack_write(
            &mut exec_step,
            geth_step.stack.nth_last_filled(N_ARGS - 1),
            (call.is_success as u64).into(),
        )?;

        let callee_code_hash = call.code_hash;
        let callee_exists = !state.sdb.get_account(&callee_address).1.is_empty();

        let (callee_code_hash_word, is_empty_code_hash) = if callee_exists {
            (
                callee_code_hash.to_word(),
                callee_code_hash == CodeDB::empty_code_hash(),
            )
        } else {
            (Word::zero(), true)
        };
        state.account_read(
            &mut exec_step,
            callee_address,
            AccountField::CodeHash,
            callee_code_hash_word,
        );

        let is_warm = state.sdb.check_account_in_access_list(&callee_address);
        state.push_op_reversible(
            &mut exec_step,
            TxAccessListAccountOp {
                tx_id,
                address: callee_address,
                is_warm: true,
                is_warm_prev: is_warm,
            },
        )?;

        // Switch to callee's call context
        state.push_call(call.clone());

        for (field, value) in [
            (CallContextField::RwCounterEndOfReversion, 0.into()),
            (
                CallContextField::IsPersistent,
                (call.is_persistent as u64).into(),
            ),
        ] {
            state.call_context_write(&mut exec_step, call.clone().call_id, field, value);
        }

        let (found, sender_account) = state.sdb.get_account(&call.caller_address);
        debug_assert!(found);

        let caller_balance = sender_account.balance;
        let is_call_or_callcode = call.kind == CallKind::Call || call.kind == CallKind::CallCode;
        let insufficient_balance = call.value > caller_balance && is_call_or_callcode;
        let is_depth_ok = geth_step.depth < 1025;

        // log::debug!(
        //    "insufficient_balance: {}, call type: {:?}, sender_account: {:?} ",
        //    insufficient_balance,
        //    call.kind,
        //    call.caller_address
        //);

        // read balance of caller to compare to value for insufficient_balance checking
        // in circuit, also use for callcode successful case check balance is
        // indeed larger than transfer value. for call opcode, it does in
        // tranfer gadget implicitly.
        state.account_read(
            &mut exec_step,
            call.caller_address,
            AccountField::Balance,
            caller_balance,
        );

        let code_address = call.code_address();
        let is_precompile = code_address
            .map(|ref addr| is_precompiled(addr))
            .unwrap_or(false);
        // TODO: What about transfer for CALLCODE?
        // Transfer value only for CALL opcode, insufficient_balance = false.
        if call.kind == CallKind::Call && !insufficient_balance && is_depth_ok {
            state.transfer(
                &mut exec_step,
                call.caller_address,
                call.address,
                callee_exists || is_precompile,
                false,
                call.value,
            )?;
        }

        // Calculate next_memory_word_size and callee_gas_left manually in case
        // there isn't next geth_step (e.g. callee doesn't have code).
        debug_assert_eq!(exec_step.memory_size % 32, 0);
        let curr_memory_word_size = (exec_step.memory_size as u64) / 32;
        let next_memory_word_size = [
            curr_memory_word_size,
            (call.call_data_offset + call.call_data_length + 31) / 32,
            (call.return_data_offset + call.return_data_length + 31) / 32,
        ]
        .into_iter()
        .max()
        .unwrap();

        let has_value = !call.value.is_zero() && !call.is_delegatecall();
        let memory_expansion_gas_cost =
            memory_expansion_gas_cost(curr_memory_word_size, next_memory_word_size);
        let gas_cost = if is_warm {
            GasCost::WARM_ACCESS.as_u64()
        } else {
            GasCost::COLD_ACCOUNT_ACCESS.as_u64()
        } + if has_value {
            GasCost::CALL_WITH_VALUE.as_u64()
                + if call.kind == CallKind::Call && !callee_exists {
                    GasCost::NEW_ACCOUNT.as_u64()
                } else {
                    0
                }
        } else {
            0
        } + memory_expansion_gas_cost;
        let gas_specified = geth_step.stack.last()?;
        debug_assert!(
            geth_step.gas.0 >= gas_cost,
            "gas {:?} gas_cost {:?} memory_expansion_gas_cost {:?}",
            geth_step.gas.0,
            gas_cost,
            memory_expansion_gas_cost
        );
        let callee_gas_left = eip150_gas(geth_step.gas.0 - gas_cost, gas_specified);

        // There are 4 branches from here.
        // add failure case for insufficient balance or error depth in the future.
        if geth_steps[0].op == OpcodeId::CALL
            && geth_steps[1].depth == geth_steps[0].depth + 1
            && geth_steps[1].gas.0 != callee_gas_left + if has_value { 2300 } else { 0 }
        {
            // panic with full info
            let info1 = format!("callee_gas_left {} gas_specified {} gas_cost {} is_warm {} has_value {} current_memory_word_size {} next_memory_word_size {}, memory_expansion_gas_cost {}",
                    callee_gas_left, gas_specified, gas_cost, is_warm, has_value, curr_memory_word_size, next_memory_word_size, memory_expansion_gas_cost);
            let info2 = format!("args gas:{:?} addr:{:?} value:{:?} cd_pos:{:?} cd_len:{:?} rd_pos:{:?} rd_len:{:?}",
                        geth_step.stack.nth_last(0),
                        geth_step.stack.nth_last(1),
                        geth_step.stack.nth_last(2),
                        geth_step.stack.nth_last(3),
                        geth_step.stack.nth_last(4),
                        geth_step.stack.nth_last(5),
                        geth_step.stack.nth_last(6)
                    );
            let full_ctx = format!(
                "step0 {:?} step1 {:?} call {:?}, {} {}",
                geth_steps[0], geth_steps[1], call, info1, info2
            );
            debug_assert_eq!(
                geth_steps[1].gas.0,
                callee_gas_left + if has_value { 2300 } else { 0 },
                "{}",
                full_ctx
            );
        }

        match (
            insufficient_balance || !is_depth_ok,
            is_precompile,
            is_empty_code_hash,
        ) {
            // 1. Call to precompiled.
            (false, true, _) => {
                assert!(call.is_success, "call to precompile should not fail");
                let caller_ctx = state.caller_ctx_mut()?;
                let code_address = code_address.unwrap();
                let (result, contract_gas_cost) = execute_precompiled(
                    &code_address,
                    if args_length != 0 {
                        &caller_ctx.memory.0[args_offset..args_offset + args_length]
                    } else {
                        &[]
                    },
                    callee_gas_left,
                );
                log::trace!(
                    "precompile return data len {} gas {}",
                    result.len(),
                    contract_gas_cost
                );
                caller_ctx.return_data = result.clone();
                let length = min(result.len(), ret_length);
                if length != 0 {
                    caller_ctx.memory.extend_at_least(ret_offset + length);
                }
                caller_ctx.memory.0[ret_offset..ret_offset + length]
                    .copy_from_slice(&result[..length]);
                for (field, value) in [
                    (CallContextField::LastCalleeId, call.call_id.into()),
                    (CallContextField::LastCalleeReturnDataOffset, 0.into()),
                    (
                        CallContextField::LastCalleeReturnDataLength,
                        result.len().into(),
                    ),
                ] {
                    state.call_context_write(&mut exec_step, current_call.call_id, field, value);
                }
                for (i, value) in result.iter().enumerate() {
                    state.push_op(
                        &mut exec_step,
                        RW::WRITE,
                        MemoryOp::new(call.call_id, (i).into(), *value),
                    );
                }
                for (i, value) in result[..length].iter().enumerate() {
                    state.push_op(
                        &mut exec_step,
                        RW::WRITE,
                        MemoryOp::new(call.caller_id, (ret_offset + i).into(), *value),
                    );
                }

                state.handle_return(geth_step)?;

                let real_cost = geth_steps[0].gas.0 - geth_steps[1].gas.0;
                // debug_assert_eq!(real_cost, gas_cost + contract_gas_cost);
                if real_cost != exec_step.gas_cost.0 {
                    log::warn!(
                        "precompile gas fixed from {} to {}, step {:?}",
                        exec_step.gas_cost.0,
                        real_cost,
                        geth_steps[0]
                    );
                }
                exec_step.gas_cost = GasCost(real_cost);
                Ok(vec![exec_step])
            }
            // 2. Call to account with empty code.
            (false, _, true) => {
                log::warn!("Call to account with empty code is not supported yet.");
                for (field, value) in [
                    (CallContextField::LastCalleeId, 0.into()),
                    (CallContextField::LastCalleeReturnDataOffset, 0.into()),
                    (CallContextField::LastCalleeReturnDataLength, 0.into()),
                ] {
                    state.call_context_write(&mut exec_step, current_call.call_id, field, value);
                }
                state.handle_return(geth_step)?;

                // FIXME
                let real_cost = geth_steps[0].gas.0 - geth_steps[1].gas.0;
                if real_cost != exec_step.gas_cost.0 {
                    log::warn!(
                        "empty call gas fixed from {} to {}, step {:?}",
                        exec_step.gas_cost.0,
                        real_cost,
                        geth_steps[0]
                    );
                }
                exec_step.gas_cost = GasCost(real_cost);

                Ok(vec![exec_step])
            }
            // 3. Call to account with non-empty code.
            (false, _, false) => {
                for (field, value) in [
                    (
                        CallContextField::ProgramCounter,
                        (geth_step.pc.0 + 1).into(),
                    ),
                    (
                        CallContextField::StackPointer,
                        (geth_step.stack.stack_pointer().0 + N_ARGS - 1).into(),
                    ),
                    (
                        CallContextField::GasLeft,
                        (geth_step.gas.0 - geth_step.gas_cost.0).into(),
                    ),
                    (CallContextField::MemorySize, next_memory_word_size.into()),
                    (
                        CallContextField::ReversibleWriteCounter,
                        (exec_step.reversible_write_counter + 1).into(),
                    ),
                ] {
                    state.call_context_write(&mut exec_step, current_call.call_id, field, value);
                }

                for (field, value) in [
                    (CallContextField::CallerId, current_call.call_id.into()),
                    (CallContextField::TxId, tx_id.into()),
                    (CallContextField::Depth, call.depth.into()),
                    (
                        CallContextField::CallerAddress,
                        call.caller_address.to_word(),
                    ),
                    (CallContextField::CalleeAddress, call.address.to_word()),
                    (
                        CallContextField::CallDataOffset,
                        call.call_data_offset.into(),
                    ),
                    (
                        CallContextField::CallDataLength,
                        call.call_data_length.into(),
                    ),
                    (
                        CallContextField::ReturnDataOffset,
                        call.return_data_offset.into(),
                    ),
                    (
                        CallContextField::ReturnDataLength,
                        call.return_data_length.into(),
                    ),
                    (
                        CallContextField::Value,
                        // Should set to value of current call for DELEGATECALL.
                        if call.kind == CallKind::DelegateCall {
                            current_call.value
                        } else {
                            call.value
                        },
                    ),
                    (CallContextField::IsSuccess, (call.is_success as u64).into()),
                    (CallContextField::IsStatic, (call.is_static as u64).into()),
                    (CallContextField::LastCalleeId, 0.into()),
                    (CallContextField::LastCalleeReturnDataOffset, 0.into()),
                    (CallContextField::LastCalleeReturnDataLength, 0.into()),
                    (CallContextField::IsRoot, 0.into()),
                    (CallContextField::IsCreate, 0.into()),
                    (CallContextField::CodeHash, call.code_hash.to_word()),
                ] {
                    state.call_context_write(&mut exec_step, call.call_id, field, value);
                }

                Ok(vec![exec_step])
            }

            // 4. insufficient balance or error depth cases.
            (true, _, _) => {
                for (field, value) in [
                    (CallContextField::LastCalleeId, 0.into()),
                    (CallContextField::LastCalleeReturnDataOffset, 0.into()),
                    (CallContextField::LastCalleeReturnDataLength, 0.into()),
                ] {
                    state.call_context_write(&mut exec_step, current_call.call_id, field, value);
                }
                state.handle_return(geth_step)?;
                Ok(vec![exec_step])
            } //
        }
    }
}

#[cfg(test)]
mod call_tests {
    use crate::mock::BlockData;
    use eth_types::{bytecode, geth_types::GethData, word};
    use mock::{
        test_ctx::{
            helpers::{account_0_code_account_1_no_code, tx_from_1_to_0},
            LoggerConfig,
        },
        TestContext,
    };

    #[test]
    fn test_precompiled_call_callcode() {
        let code = bytecode! {
            PUSH16(word!("0123456789ABCDEF0123456789ABCDEF"))
            PUSH1(0x00)
            MSTORE
        };

        let stack = [
            bytecode! {
                PUSH1(0x20)
                PUSH1(0x20)
                PUSH1(0x20)
                PUSH1(0x00)
                PUSH1(0x00)
                PUSH1(0x04)
                PUSH1(0xFF)
            },
            bytecode! {
                PUSH1(0x20)
                PUSH1(0x20)
                PUSH1(0x20)
                PUSH1(0x00)
                PUSH1(0x04)
                PUSH1(0xFF)
            },
        ];

        let instructions = [
            [bytecode! { CALL }, bytecode! { CALLCODE }],
            [bytecode! { STATICCALL }, bytecode! { DELEGATECALL }],
        ];

        for (stack, instructions) in stack.iter().zip(instructions.iter()) {
            for instruction in instructions.iter() {
                let mut code = code.clone();
                code.append(stack);
                code.append(instruction);

                // Get the execution steps from the external tracer
                let block: GethData = TestContext::<2, 1>::new_with_logger_config(
                    None,
                    account_0_code_account_1_no_code(code),
                    tx_from_1_to_0,
                    |block, _tx| block.number(0xcafeu64),
                    LoggerConfig::enable_memory(),
                )
                .unwrap()
                .into();

                let mut builder =
                    BlockData::new_from_geth_data(block.clone()).new_circuit_input_builder();
                builder
                    .handle_block(&block.eth_block, &block.geth_traces)
                    .unwrap();
            }
        }
    }

    #[test]
    fn test_others() {
        let ec_recover = bytecode! {
            // First place the parameters in memory
            PUSH32(word!("456e9aea5e197a1f1af7a3e85a3212fa4049a3ba34c2289b4c860fc0b0c64ef3")) // hash
            PUSH1(0)
            MSTORE
            PUSH1(28) // v
            PUSH1(0x20)
            MSTORE
            PUSH32(word!("9242685bf161793cc25603c231bc2f568eb630ea16aa137d2664ac8038825608")) // r
            PUSH1(0x40)
            MSTORE
            PUSH32(word!("4f8ae3bd7535248d0bd448298cc2e2071e56992d0774dc340c368ae950852ada")) // s
            PUSH1(0x60)
            MSTORE

            // Do the call
            PUSH1(32) // retSize
            PUSH1(0x80) // retOffset
            PUSH1(0x80) // argsSize
            PUSH1(0) // argsOffset
            PUSH1(1) // address
            PUSH4(word!("FFFFFFFF")) // gas
            STATICCALL
        };

        let neg_ec_recover = bytecode! {
            // First place the parameters in memory
            PUSH32(word!("a")) // hash
            PUSH1(0)
            MSTORE
            PUSH1(0xb) // v
            PUSH1(0x20)
            MSTORE
            PUSH32(word!("0xc")) // r
            PUSH1(0x40)
            MSTORE
            PUSH32(word!("0xd")) // s
            PUSH1(0x60)
            MSTORE

            // Do the call
            PUSH1(32) // retSize
            PUSH1(0x80) // retOffset
            PUSH1(0x80) // argsSize
            PUSH1(0) // argsOffset
            PUSH1(1) // address
            PUSH4(word!("FFFFFFFF")) // gas
            STATICCALL
        };

        let sha2 = bytecode! {
            // First place the parameters in memory
            PUSH1(0xFF) // data
            PUSH1(0)
            MSTORE

            // Do the call
            PUSH1(0x20) // retSize
            PUSH1(0x20) // retOffset
            PUSH1(1) // argsSize
            PUSH1(0x1F) // argsOffset
            PUSH1(2) // address
            PUSH4(word!("FFFFFFFF")) // gas
            STATICCALL
        };

        let sha2_less_return = bytecode! {
            // First place the parameters in memory
            PUSH1(0xFF) // data
            PUSH1(0)
            MSTORE

            // Do the call
            PUSH1(0x10) // retSize
            PUSH1(0x20) // retOffset
            PUSH1(1) // argsSize
            PUSH1(0x1F) // argsOffset
            PUSH1(2) // address
            PUSH4(word!("FFFFFFFF")) // gas
            STATICCALL
        };

        let ripemd_160 = bytecode! {
            // First place the parameters in memory
            PUSH1(0xFF) // data
            PUSH1(0)
            MSTORE

            // Do the call
            PUSH1(0x20) // retSize
            PUSH1(0x20) // retOffset
            PUSH1(1) // argsSize
            PUSH1(0x1F) // argsOffset
            PUSH1(3) // address
            PUSH4(word!("FFFFFFFF")) // gas
            STATICCALL
        };

        let modexp = bytecode! {
            // First place the parameters in memory
            PUSH1(1) // Bsize
            PUSH1(0)
            MSTORE
            PUSH1(1) // Esize
            PUSH1(0x20)
            MSTORE
            PUSH1(1) // Msize
            PUSH1(0x40)
            MSTORE
            PUSH32(word!("08090A0000000000000000000000000000000000000000000000000000000000")) // B, E and M
            PUSH1(0x60)
            MSTORE

            // Do the call
            PUSH1(1) // retSize
            PUSH1(0x9F) // retOffset
            PUSH1(0x63) // argsSize
            PUSH1(0) // argsOffset
            PUSH1(5) // address
            PUSH4(word!("FFFFFFFF")) // gas
            STATICCALL
        };

        let ec_add = bytecode! {
            // First place the parameters in memory
            PUSH1(1) // x1
            PUSH1(0)
            MSTORE
            PUSH1(2) // y1
            PUSH1(0x20)
            MSTORE
            PUSH1(1) // x2
            PUSH1(0x40)
            MSTORE
            PUSH1(2) // y2
            PUSH1(0x60)
            MSTORE

            // Do the call
            PUSH1(0x40) // retSize
            PUSH1(0x80) // retOffset
            PUSH1(0x80) // argsSize
            PUSH1(0) // argsOffset
            PUSH1(6) // address
            PUSH4(word!("FFFFFFFF")) // gas
            STATICCALL
        };

        let ec_mul = bytecode! {
            // First place the parameters in memory
            PUSH1(1) // x1
            PUSH1(0)
            MSTORE
            PUSH1(2) // y1
            PUSH1(0x20)
            MSTORE
            PUSH1(2) // s
            PUSH1(0x40)
            MSTORE

            // Do the call
            PUSH1(0x40) // retSize
            PUSH1(0x60) // retOffset
            PUSH1(0x60) // argsSize
            PUSH1(0) // argsOffset
            PUSH1(7) // address
            PUSH4(word!("FFFFFFFF")) // gas
            STATICCALL
        };

        let ec_pairing = bytecode! {
            PUSH32(word!("2cf44499d5d27bb186308b7af7af02ac5bc9eeb6a3d147c186b21fb1b76e18da"))
            PUSH1(0x0)
            MSTORE

            PUSH32(word!("2c0f001f52110ccfe69108924926e45f0b0c868df0e7bde1fe16d3242dc715f6"))
            PUSH1(0x20)
            MSTORE

            PUSH32(word!("1fb19bb476f6b9e44e2a32234da8212f61cd63919354bc06aef31e3cfaff3ebc"))
            PUSH1(0x40)
            MSTORE

            PUSH32(word!("22606845ff186793914e03e21df544c34ffe2f2f3504de8a79d9159eca2d98d9"))
            PUSH1(0x60)
            MSTORE

            PUSH32(word!("2bd368e28381e8eccb5fa81fc26cf3f048eea9abfdd85d7ed3ab3698d63e4f90"))
            PUSH1(0x80)
            MSTORE

            PUSH32(word!("2fe02e47887507adf0ff1743cbac6ba291e66f59be6bd763950bb16041a0a85e"))
            PUSH1(0xA0)
            MSTORE

            PUSH32(word!("0000000000000000000000000000000000000000000000000000000000000001"))
            PUSH1(0xC0)
            MSTORE

            PUSH32(word!("30644e72e131a029b85045b68181585d97816a916871ca8d3c208c16d87cfd45"))
            PUSH1(0xE0)
            MSTORE

            PUSH32(word!("1971ff0471b09fa93caaf13cbf443c1aede09cc4328f5a62aad45f40ec133eb4"))
            PUSH2(0x0100)
            MSTORE

            PUSH32(word!("091058a3141822985733cbdddfed0fd8d6c104e9e9eff40bf5abfef9ab163bc7"))
            PUSH2(0x0120)
            MSTORE

            PUSH32(word!("2a23af9a5ce2ba2796c1f4e453a370eb0af8c212d9dc9acd8fc02c2e907baea2"))
            PUSH2(0x0140)
            MSTORE

            PUSH32(word!("23a8eb0b0996252cb548a4487da97b02422ebc0e834613f954de6c7e0afdc1fc"))
            PUSH2(0x0160)
            MSTORE


            PUSH1(0x20) // retSize
            PUSH2(0x180)  // retOffset
            PUSH2(0x0180) // argsSize
            PUSH1(0x0) // argsOffset
            PUSH1(0x08) // address
            PUSH4(word!("FFFFFFFF")) // gas
            STATICCALL
        };

        let blake2f = bytecode! {
            PUSH1(0x0000000C)
            PUSH1(0x0)
            MSTORE

            PUSH32(word!("48c9bdf267e6096a3ba7ca8485ae67bb2bf894fe72f36e3cf1361d5f3af54fa5"))
            PUSH1(0x20)
            MSTORE
            PUSH32(word!("d182e6ad7f520e511f6c3e2b8c68059b6bbd41fbabd9831f79217e1319cde05b"))
            PUSH1(0x40)
            MSTORE

            PUSH32(word!("6162630000000000000000000000000000000000000000000000000000000000"))
            PUSH1(0x60)
            MSTORE
            PUSH32(0x0)
            PUSH1(0xC0)
            MSTORE

            PUSH32(word!("0300000000000000010000000000000000000000000000000000000000000000"))
            PUSH1(0xE0)
            MSTORE

            // Do the call
            PUSH1(0x40) // retSize
            PUSH1(0xC0) // retOffset
            PUSH1(212) // argsSize
            PUSH1(28) // argsOffset
            PUSH1(0x04) // address
            PUSH4(word!("FFFFFFFF")) // gas
            STATICCALL
        };

        let codes = [
            ec_recover,
            sha2,
            ripemd_160,
            modexp,
            ec_add,
            ec_mul,
            ec_pairing,
            blake2f,
            neg_ec_recover,
            sha2_less_return,
        ];

        for code in codes.into_iter() {
            // Get the execution steps from the external tracer
            let block: GethData = TestContext::<2, 1>::new_with_logger_config(
                None,
                account_0_code_account_1_no_code(code),
                tx_from_1_to_0,
                |block, _tx| block.number(0xcafeu64),
                LoggerConfig::enable_memory(),
            )
            .unwrap()
            .into();

            let mut builder =
                BlockData::new_from_geth_data(block.clone()).new_circuit_input_builder();
            builder
                .handle_block(&block.eth_block, &block.geth_traces)
                .unwrap();
        }
    }
}<|MERGE_RESOLUTION|>--- conflicted
+++ resolved
@@ -1,13 +1,9 @@
 use super::Opcode;
 use crate::{
     circuit_input_builder::{CallKind, CircuitInputStateRef, CodeSource, ExecStep},
-<<<<<<< HEAD
     operation::{AccountField, CallContextField, MemoryOp, TxAccessListAccountOp, RW},
     precompile::{execute_precompiled, is_precompiled},
-=======
-    operation::{AccountField, CallContextField, TxAccessListAccountOp},
     state_db::CodeDB,
->>>>>>> 03d8f677
     Error,
 };
 use eth_types::{
@@ -17,11 +13,7 @@
     },
     GethExecStep, ToWord, Word,
 };
-<<<<<<< HEAD
-use keccak256::EMPTY_HASH;
 use std::cmp::min;
-=======
->>>>>>> 03d8f677
 
 /// Placeholder structure used to implement [`Opcode`] trait over it
 /// corresponding to the `OpcodeId::CALL`, `OpcodeId::CALLCODE`,
