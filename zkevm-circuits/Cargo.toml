[package]
name = "zkevm-circuits"
version = "0.1.0"
authors = ["therealyingtong <yingtong@z.cash>"]
edition = "2021"
license = "MIT OR Apache-2.0"

# See more keys and their definitions at https://doc.rust-lang.org/cargo/reference/manifest.html

[dependencies]
halo2_proofs = { git = "https://github.com/privacy-scaling-explorations/halo2.git", tag = "v2022_09_10" }
num = "0.4"
sha3 = "0.10"
array-init = "2.0.0"
bus-mapping = { path = "../bus-mapping" }
eth-types = { path = "../eth-types" }
gadgets = { path = "../gadgets" }
ethers-core = "0.17.0"
ethers-signers = { version = "0.17.0", optional = true }
mock = { path = "../mock", optional = true }
strum = "0.24"
strum_macros = "0.24"
rand_xorshift = "0.3"
rand = "0.8"
itertools = "0.10.3"
lazy_static = "1.4"
keccak256 = { path = "../keccak256"}
log = "0.4"
env_logger = "0.9"
ecdsa = { git = "https://github.com/privacy-scaling-explorations/halo2wrong", tag = "v2022_09_09" }
ecc =       { git = "https://github.com/privacy-scaling-explorations/halo2wrong", tag = "v2022_09_09" }
maingate =  { git = "https://github.com/privacy-scaling-explorations/halo2wrong", tag = "v2022_09_09" }
integer =   { git = "https://github.com/privacy-scaling-explorations/halo2wrong", tag = "v2022_09_09" }
libsecp256k1 = "0.7"
num-bigint = { version = "0.4" }
rlp = "0.5.1"
subtle = "2.4"
rand_chacha = "0.3"
<<<<<<< HEAD
rayon = "1.6.1"
=======
hex = "0.4.3"
>>>>>>> a926eb96

[dev-dependencies]
bus-mapping = { path = "../bus-mapping", features = ["test"] }
criterion = "0.3"
ctor = "0.1.22"
ethers-signers = "0.17.0"
hex = "0.4.3"
itertools = "0.10.1"
mock = { path = "../mock" }
pretty_assertions = "1.0.0"

[features]
default = []
test = ["ethers-signers", "mock"]
onephase = []<|MERGE_RESOLUTION|>--- conflicted
+++ resolved
@@ -36,11 +36,8 @@
 rlp = "0.5.1"
 subtle = "2.4"
 rand_chacha = "0.3"
-<<<<<<< HEAD
+hex = "0.4.3"
 rayon = "1.6.1"
-=======
-hex = "0.4.3"
->>>>>>> a926eb96
 
 [dev-dependencies]
 bus-mapping = { path = "../bus-mapping", features = ["test"] }
