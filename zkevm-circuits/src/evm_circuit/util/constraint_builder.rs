--- conflicted
+++ resolved
@@ -329,12 +329,7 @@
             condition: None,
             constraints_location: ConstraintLocation::Step,
             stored_expressions: Vec::new(),
-<<<<<<< HEAD
-            word_powers_of_randomness,
-            lookup_powers_of_randomness,
             max_inner_degree: ("", 0),
-=======
->>>>>>> 71ef2647
         }
     }
 
