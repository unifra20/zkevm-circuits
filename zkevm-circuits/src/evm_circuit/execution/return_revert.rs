use crate::{
    evm_circuit::{
        execution::ExecutionGadget,
        param::{N_BYTES_MEMORY_ADDRESS, N_BYTES_MEMORY_WORD_SIZE, STACK_CAPACITY},
        step::ExecutionState,
        util::{
            common_gadget::RestoreContextGadget,
            constraint_builder::{
                ConstraintBuilder, ReversionInfo, StepStateTransition,
                Transition::{Delta, To},
            },
            math_gadget::{IsZeroGadget, MinMaxGadget},
            memory_gadget::{MemoryAddressGadget, MemoryExpansionGadget},
            not, CachedRegion, Cell,
        },
        witness::{Block, Call, ExecStep, Transaction},
    },
    table::{AccountFieldTag, CallContextFieldTag},
    util::Expr,
};
use bus_mapping::{circuit_input_builder::CopyDataType, evm::OpcodeId};
use eth_types::{Field, ToScalar, U256};
use ethers_core::utils::keccak256;
use halo2_proofs::{circuit::Value, plonk::Error};

#[derive(Clone, Debug)]
pub(crate) struct ReturnRevertGadget<F> {
    opcode: Cell<F>,

    range: MemoryAddressGadget<F>,

    is_success: Cell<F>,
    restore_context: RestoreContextGadget<F>,

    copy_length: MinMaxGadget<F, N_BYTES_MEMORY_ADDRESS>,
    copy_rw_increase: Cell<F>,
    copy_rw_increase_is_zero: IsZeroGadget<F>,

    return_data_offset: Cell<F>,
    return_data_length: Cell<F>,

    memory_expansion: MemoryExpansionGadget<F, 1, N_BYTES_MEMORY_WORD_SIZE>,
    code_hash: Cell<F>,

    caller_id: Cell<F>,
    address: Cell<F>,
    reversion_info: ReversionInfo<F>,
}

impl<F: Field> ExecutionGadget<F> for ReturnRevertGadget<F> {
    const NAME: &'static str = "RETURN_REVERT";

    const EXECUTION_STATE: ExecutionState = ExecutionState::RETURN_REVERT;

    fn configure(cb: &mut ConstraintBuilder<F>) -> Self {
        let opcode = cb.query_cell();
        cb.opcode_lookup(opcode.expr(), 1.expr());

<<<<<<< HEAD
        let offset = cb.query_cell();
=======
        let offset = cb.query_cell_phase2();
>>>>>>> b8a3ae41
        let length = cb.query_word_rlc();
        cb.stack_pop(offset.expr());
        cb.stack_pop(length.expr());
        let range = MemoryAddressGadget::construct(cb, offset, length);

        let is_success = cb.call_context(None, CallContextFieldTag::IsSuccess);
        cb.require_boolean("is_success is boolean", is_success.expr());
        cb.require_equal(
            "if is_success, opcode is RETURN. if not, opcode is REVERT",
            opcode.expr(),
            is_success.expr() * OpcodeId::RETURN.expr()
                + not::expr(is_success.expr()) * OpcodeId::REVERT.expr(),
        );

        // There are 4 cases non-mutually exclusive, A to D, to handle, depending on if
        // the call is, or is not, a create, root, or successful. See the specs at
        // https://github.com/privacy-scaling-explorations/zkevm-specs/blob/master/specs/opcode/F3RETURN.md
        // for more details.
        let is_create = cb.curr.state.is_create.expr();
        let is_root = cb.curr.state.is_root.expr();

        // These are globally defined because they are used across multiple cases.
        let copy_rw_increase = cb.query_cell();
        let copy_rw_increase_is_zero = IsZeroGadget::construct(cb, copy_rw_increase.expr());

        let memory_expansion = MemoryExpansionGadget::construct(cb, [range.address()]);

        // Case A in the specs.
        cb.condition(is_create.clone() * is_success.expr(), |cb| {
            cb.require_equal(
                "increase rw counter once for each memory to bytecode byte copied",
                copy_rw_increase.expr(),
                range.length(),
            );
        });

        let is_contract_deployment =
            is_create.clone() * is_success.expr() * not::expr(copy_rw_increase_is_zero.expr());
        let (caller_id, address, reversion_info, code_hash) =
            cb.condition(is_contract_deployment.clone(), |cb| {
                // We don't need to place any additional constraints on code_hash because the
                // copy circuit enforces that it is the hash of the bytes in the copy lookup.
                let code_hash = cb.query_cell_phase2();
                cb.copy_table_lookup(
                    cb.curr.state.call_id.expr(),
                    CopyDataType::Memory.expr(),
                    code_hash.expr(),
                    CopyDataType::Bytecode.expr(),
                    range.offset(),
                    range.address(),
                    0.expr(),
                    range.length(),
                    0.expr(),
                    copy_rw_increase.expr(),
                );

                let [caller_id, address] = [
                    CallContextFieldTag::CallerId,
                    CallContextFieldTag::CalleeAddress,
                ]
                .map(|tag| cb.call_context(None, tag));
                let mut reversion_info = cb.reversion_info_read(None);

                cb.account_write(
                    address.expr(),
                    AccountFieldTag::CodeHash,
                    code_hash.expr(),
                    cb.empty_hash_rlc(),
                    Some(&mut reversion_info),
                );

                (caller_id, address, reversion_info, code_hash)
            });

        // Case B in the specs.
        cb.condition(is_root.expr(), |cb| {
            cb.require_next_state(ExecutionState::EndTx);
            cb.call_context_lookup(
                false.expr(),
                None,
                CallContextFieldTag::IsPersistent,
                is_success.expr(),
            );
            cb.require_step_state_transition(StepStateTransition {
                program_counter: To(0.expr()),
                stack_pointer: To(STACK_CAPACITY.expr()),
                rw_counter: Delta(
                    cb.rw_counter_offset()
                        + not::expr(is_success.expr())
                            * cb.curr.state.reversible_write_counter.expr(),
                ),
                gas_left: Delta(-memory_expansion.gas_cost()),
                reversible_write_counter: To(0.expr()),
                memory_word_size: To(0.expr()),
                ..StepStateTransition::default()
            });
        });

        // Case C in the specs.
        let restore_context = cb.condition(not::expr(is_root.expr()), |cb| {
            RestoreContextGadget::construct(
                cb,
                is_success.expr(),
                not::expr(is_create.clone()) * (5.expr() + copy_rw_increase.expr()),
                range.offset(),
                range.length(),
                memory_expansion.gas_cost(),
                is_contract_deployment, // There is one reversible write in this case.
            )
        });

        // Case D in the specs.
        let (return_data_offset, return_data_length, copy_length) = cb.condition(
            not::expr(is_create.clone()) * not::expr(is_root.clone()),
            |cb| {
                let [return_data_offset, return_data_length] = [
                    CallContextFieldTag::ReturnDataOffset,
                    CallContextFieldTag::ReturnDataLength,
                ]
                .map(|field_tag| cb.call_context(None, field_tag));
                let copy_length =
                    MinMaxGadget::construct(cb, return_data_length.expr(), range.length());
                cb.require_equal(
                    "increase rw counter twice for each memory to memory byte copied",
                    copy_length.min() + copy_length.min(),
                    copy_rw_increase.expr(),
                );
                (return_data_offset, return_data_length, copy_length)
            },
        );
        cb.condition(
            not::expr(is_create.clone())
                * not::expr(is_root.clone())
                * not::expr(copy_rw_increase_is_zero.expr()),
            |cb| {
                cb.copy_table_lookup(
                    cb.curr.state.call_id.expr(),
                    CopyDataType::Memory.expr(),
                    cb.next.state.call_id.expr(),
                    CopyDataType::Memory.expr(),
                    range.offset(),
                    range.address(),
                    return_data_offset.expr(),
                    copy_length.min(),
                    0.expr(),
                    copy_rw_increase.expr(),
                );
            },
        );

        // Without this, copy_rw_increase would be unconstrained for non-create root
        // calls.
        cb.condition(not::expr(is_create) * is_root, |cb| {
            cb.require_zero(
                "rw counter is 0 if there is no copy event",
                copy_rw_increase.expr(),
            );
        });

        Self {
            opcode,
            range,
            is_success,
            copy_length,
            copy_rw_increase,
            copy_rw_increase_is_zero,
            return_data_offset,
            return_data_length,
            restore_context,
            memory_expansion,
            code_hash,
            address,
            caller_id,
            reversion_info,
        }
    }

    fn assign_exec_step(
        &self,
        region: &mut CachedRegion<'_, '_, F>,
        offset: usize,
        block: &Block<F>,
        _: &Transaction,
        call: &Call,
        step: &ExecStep,
    ) -> Result<(), Error> {
        self.opcode.assign(
            region,
            offset,
            Value::known(F::from(step.opcode.unwrap().as_u64())),
        )?;

        let [memory_offset, length] = [0, 1].map(|i| block.rws[step.rw_indices[i]].stack_value());
        let range = self.range.assign(region, offset, memory_offset, length)?;
        self.memory_expansion
            .assign(region, offset, step.memory_word_size(), [range])?;

        self.is_success
            .assign(region, offset, Value::known(call.is_success.into()))?;

        if !call.is_root && !call.is_create {
            for (cell, value) in [
                (&self.return_data_length, call.return_data_length.into()),
                (&self.return_data_offset, call.return_data_offset.into()),
            ] {
                cell.assign(region, offset, Value::known(value))?;
            }

            self.copy_length.assign(
                region,
                offset,
                F::from(call.return_data_length),
                F::from(length.as_u64()),
            )?;
        }

        if call.is_create && call.is_success {
            let values: Vec<_> = (3..3 + length.as_usize())
                .map(|i| block.rws[step.rw_indices[i]].memory_value())
                .collect();
            let mut code_hash = keccak256(&values);
            code_hash.reverse();
            self.code_hash.assign(
                region,
                offset,
                region.word_rlc(U256::from_little_endian(&code_hash)),
            )?;
        }

        let copy_rw_increase = if call.is_create && call.is_success {
            length.as_u64()
        } else if !call.is_root {
            2 * std::cmp::min(call.return_data_length, length.as_u64())
        } else {
            0
        };
        self.copy_rw_increase
            .assign(region, offset, Value::known(F::from(copy_rw_increase)))?;
        self.copy_rw_increase_is_zero
            .assign(region, offset, F::from(copy_rw_increase))?;

        let is_contract_deployment = call.is_create && call.is_success && !length.is_zero();
        if !call.is_root {
            let rw_counter_offset = 3 + if is_contract_deployment {
                5 + length.as_u64()
            } else {
                0
            };
            self.restore_context.assign(
                region,
                offset,
                block,
                call,
                step,
                rw_counter_offset.try_into().unwrap(),
            )?;
        }

        self.caller_id.assign(
            region,
            offset,
            Value::known(call.caller_id.to_scalar().unwrap()),
        )?;

        self.address.assign(
            region,
            offset,
            Value::known(call.callee_address.to_scalar().unwrap()),
        )?;

        self.reversion_info.assign(
            region,
            offset,
            call.rw_counter_end_of_reversion,
            call.is_persistent,
        )?;

        Ok(())
    }
}

#[cfg(test)]
mod test {
    use crate::test_util::run_test_circuits;
    use eth_types::{
        address, bytecode, evm_types::OpcodeId, geth_types::Account, Address, Bytecode, ToWord,
        Word,
    };
    use itertools::Itertools;
    use mock::{eth, TestContext, MOCK_ACCOUNTS};

    const CALLEE_ADDRESS: Address = Address::repeat_byte(0xff);
    const CALLER_ADDRESS: Address = Address::repeat_byte(0x34);

    fn callee_bytecode(is_return: bool, offset: u64, length: u64) -> Bytecode {
        let memory_bytes = [0x60; 10];
        let memory_address = 0;
        let memory_value = Word::from_big_endian(&memory_bytes);
        let mut code = bytecode! {
            PUSH10(memory_value)
            PUSH1(memory_address)
            MSTORE
            PUSH2(length)
            PUSH2(32u64 - u64::try_from(memory_bytes.len()).unwrap() + offset)
        };
        code.write_op(if is_return {
            OpcodeId::RETURN
        } else {
            OpcodeId::REVERT
        });
        code
    }

    fn caller_bytecode(return_data_offset: u64, return_data_length: u64) -> Bytecode {
        bytecode! {
            PUSH32(return_data_length)
            PUSH32(return_data_offset)
            PUSH32(0) // call data length
            PUSH32(0) // call data offset
            PUSH32(0) // value
            PUSH32(CALLEE_ADDRESS.to_word())
            PUSH32(4000) // gas
            CALL
            STOP
        }
    }

    #[test]
    fn test_return_root_noncreate() {
        let test_parameters = [(0, 0), (0, 10), (300, 20), (1000, 0)];
        for ((offset, length), is_return) in
            test_parameters.iter().cartesian_product(&[true, false])
        {
            let code = callee_bytecode(*is_return, *offset, *length);
            assert_eq!(
                run_test_circuits(
                    TestContext::<2, 1>::simple_ctx_with_bytecode(code).unwrap(),
                    None
                ),
                Ok(()),
                "(offset, length, is_return) = {:?}",
                (*offset, *length, *is_return)
            );
        }
    }

    #[test]
    fn test_return_nonroot_noncreate() {
        let test_parameters = [
            ((0, 0), (0, 0)),
            ((0, 10), (0, 10)),
            ((0, 10), (0, 20)),
            ((0, 20), (0, 10)),
            ((64, 1), (0, 10)), // Expands memory in RETURN/REVERT opcode
            ((0, 10), (1000, 0)),
            ((1000, 0), (0, 10)),
            ((1000, 0), (1000, 0)),
        ];
        for (((callee_offset, callee_length), (caller_offset, caller_length)), is_return) in
            test_parameters.iter().cartesian_product(&[true, false])
        {
            let callee = Account {
                address: CALLEE_ADDRESS,
                code: callee_bytecode(*is_return, *callee_offset, *callee_length).into(),
                nonce: Word::one(),
                ..Default::default()
            };
            let caller = Account {
                address: CALLER_ADDRESS,
                code: caller_bytecode(*caller_offset, *caller_length).into(),
                nonce: Word::one(),
                ..Default::default()
            };

            let test_context = TestContext::<3, 1>::new(
                None,
                |accs| {
                    accs[0]
                        .address(address!("0x000000000000000000000000000000000000cafe"))
                        .balance(Word::from(10u64.pow(19)));
                    accs[1].account(&caller);
                    accs[2].account(&callee);
                },
                |mut txs, accs| {
                    txs[0]
                        .from(accs[0].address)
                        .to(accs[1].address)
                        .gas(100000u64.into());
                },
                |block, _tx| block.number(0xcafeu64),
            )
            .unwrap();

            assert_eq!(
                run_test_circuits(test_context, None),
                Ok(()),
                "(callee_offset, callee_length, caller_offset, caller_length, is_return) = {:?}",
                (
                    *callee_offset,
                    *callee_length,
                    *caller_offset,
                    *caller_length,
                    *is_return
                )
            );
        }
    }

    #[test]
    fn test_return_root_create() {
        let test_parameters = [(0, 0), (0, 10), (300, 20), (1000, 0)];
        for ((offset, length), is_return) in
            test_parameters.iter().cartesian_product(&[true, false])
        {
            let tx_input = callee_bytecode(*is_return, *offset, *length).code();
            assert_eq!(
                run_test_circuits(
                    TestContext::<1, 1>::new(
                        None,
                        |accs| {
                            accs[0].address(MOCK_ACCOUNTS[0]).balance(eth(10));
                        },
                        |mut txs, accs| {
                            txs[0].from(accs[0].address).input(tx_input.into());
                        },
                        |block, _| block,
                    )
                    .unwrap(),
                    None
                ),
                Ok(()),
                "(offset, length, is_return) = {:?}",
                (*offset, *length, *is_return),
            );
        }
    }

    #[test]
    fn test_return_nonroot_create() {
        let test_parameters = [(0, 0), (0, 10), (300, 20), (1000, 0)];
        for ((offset, length), is_return) in
            test_parameters.iter().cartesian_product(&[true, false])
        {
            let initializer = callee_bytecode(*is_return, *offset, *length).code();

            let root_code = bytecode! {
                PUSH32(Word::from_big_endian(&initializer))
                PUSH1(0)
                MSTORE

                PUSH1(initializer.len())        // size
                PUSH1(32 - initializer.len())   // offset
                PUSH1(0)                        // value

                CREATE
            };

            let caller = Account {
                address: CALLER_ADDRESS,
                code: root_code.into(),
                nonce: Word::one(),
                balance: eth(10),
                ..Default::default()
            };

            let test_context = TestContext::<2, 1>::new(
                None,
                |accs| {
                    accs[0]
                        .address(address!("0x000000000000000000000000000000000000cafe"))
                        .balance(eth(10));
                    accs[1].account(&caller);
                },
                |mut txs, accs| {
                    txs[0]
                        .from(accs[0].address)
                        .to(accs[1].address)
                        .gas(100000u64.into());
                },
                |block, _| block,
            )
            .unwrap();

            assert_eq!(
                run_test_circuits(test_context, None),
                Ok(()),
                "(offset, length, is_return) = {:?}",
                (*offset, *length, *is_return),
            );
        }
    }

    #[test]
    fn test_nonpersistent_nonroot_create() {
        // Test the case where the initialization call is successful, but the CREATE
        // call is reverted.
        let initializer = callee_bytecode(true, 0, 10).code();

        let root_code = bytecode! {
            PUSH32(Word::from_big_endian(&initializer))
            PUSH1(0)
            MSTORE

            PUSH1(initializer.len())        // size
            PUSH1(32 - initializer.len())   // offset
            PUSH1(0)                        // value

            CREATE
            PUSH1(0)
            PUSH1(0)
            REVERT
        };

        let caller = Account {
            address: CALLER_ADDRESS,
            code: root_code.into(),
            nonce: Word::one(),
            balance: eth(10),
            ..Default::default()
        };

        let test_context = TestContext::<2, 1>::new(
            None,
            |accs| {
                accs[0]
                    .address(address!("0x000000000000000000000000000000000000cafe"))
                    .balance(eth(10));
                accs[1].account(&caller);
            },
            |mut txs, accs| {
                txs[0]
                    .from(accs[0].address)
                    .to(accs[1].address)
                    .gas(100000u64.into());
            },
            |block, _| block,
        )
        .unwrap();

        assert_eq!(run_test_circuits(test_context, None), Ok(()),);
    }
}<|MERGE_RESOLUTION|>--- conflicted
+++ resolved
@@ -56,11 +56,7 @@
         let opcode = cb.query_cell();
         cb.opcode_lookup(opcode.expr(), 1.expr());
 
-<<<<<<< HEAD
-        let offset = cb.query_cell();
-=======
         let offset = cb.query_cell_phase2();
->>>>>>> b8a3ae41
         let length = cb.query_word_rlc();
         cb.stack_pop(offset.expr());
         cb.stack_pop(length.expr());
