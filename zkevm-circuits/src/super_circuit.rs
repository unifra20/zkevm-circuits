--- conflicted
+++ resolved
@@ -331,12 +331,7 @@
             // MockProver verification time.
             bytecode_size: bytecodes_len + 64,
         };
-<<<<<<< HEAD
-        let prover = MockProver::<F>::run(k, &circuit, instance).unwrap();
-        prover.verify_par()
-=======
         (k, circuit, instance)
->>>>>>> 9d5010d7
     }
 }
 
@@ -396,45 +391,7 @@
         .unwrap()
         .into();
 
-<<<<<<< HEAD
-        sign_txs(&mut block.eth_block.transactions, chain_id, &wallets);
-        let txs = block
-            .eth_block
-            .transactions
-            .iter()
-            .map(geth_types::Transaction::from_eth_tx)
-            .collect();
-
-        let mut builder = BlockData::new_from_geth_data(block.clone()).new_circuit_input_builder();
-        assert_eq!(
-            builder
-                .block
-                .headers
-                .iter()
-                .next()
-                .unwrap()
-                .1
-                .chain_id
-                .as_u64(),
-            chain_id
-        );
-
-        builder
-            .handle_block(&block.eth_block, &block.geth_traces)
-            .expect("could not handle block tx");
-        let mut block = block_convert(&builder.block, &builder.code_db);
-        block.randomness = Fr::random(&mut rng);
-
-        let aux_generator =
-            <Secp256k1Affine as CurveAffine>::CurveExt::random(&mut rng).to_affine();
-        let inputs = Inputs {
-            block,
-            txs,
-            aux_generator,
-        };
-=======
         block.sign(&wallets);
->>>>>>> 9d5010d7
 
         let (k, circuit, instance) =
             SuperCircuit::<_, 1, 32>::build(block, ChaCha20Rng::seed_from_u64(2));
