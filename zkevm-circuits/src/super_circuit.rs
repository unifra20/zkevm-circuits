//! The Super Circuit is a circuit that contains all the circuits of the
//! zkEVM in order to achieve two things:
//! - Check the correct integration between circuits via the shared lookup
//!   tables, to verify that the table layouts match.
//! - Allow having a single circuit setup for which a proof can be generated
//!   that would be verified under a single aggregation circuit for the first
//!   milestone.
//!
//! The current implementation contains the following circuits:
//!
//! - [x] EVM Circuit
//! - [ ] State Circuit
//! - [x] Tx Circuit
//! - [x] Bytecode Circuit
//! - [x] Copy Circuit
//! - [x] Exponentiation Circuit
//! - [ ] Keccak Circuit
//! - [ ] MPT Circuit
//! - [x] PublicInputs Circuit
//!
//! And the following shared tables, with the circuits that use them:
//!
//! - [x] Copy Table
//!   - [x] Copy Circuit
//!   - [x] EVM Circuit
//! - [x] Exponentiation Table
//!   - [x] EVM Circuit
//! - [ ] Rw Table
//!   - [ ] State Circuit
//!   - [ ] EVM Circuit
//!   - [ ] Copy Circuit
//! - [x] Tx Table
//!   - [x] Tx Circuit
//!   - [x] EVM Circuit
//!   - [x] Copy Circuit
//!   - [x] PublicInputs Circuit
//! - [x] Bytecode Table
//!   - [x] Bytecode Circuit
//!   - [x] EVM Circuit
//!   - [x] Copy Circuit
//! - [ ] Block Table
//!   - [ ] EVM Circuit
//!   - [x] PublicInputs Circuit
//! - [ ] MPT Table
//!   - [ ] MPT Circuit
//!   - [ ] State Circuit
//! - [x] Keccak Table
//!   - [ ] Keccak Circuit
//!   - [ ] EVM Circuit
//!   - [x] Bytecode Circuit
//!   - [x] Tx Circuit
//!   - [ ] MPT Circuit

use crate::bytecode_circuit::bytecode_unroller::{
    unroll, Config as BytecodeConfig, UnrolledBytecode,
};
use crate::copy_circuit::CopyCircuit;
use crate::evm_circuit::{table::FixedTableTag, EvmCircuit};
use crate::exp_circuit::ExpCircuit;
use crate::keccak_circuit::keccak_packed_multi::KeccakPackedConfig as KeccakConfig;
use crate::pi_circuit::{PiCircuit, PiCircuitConfig, PublicData};
use crate::state_circuit::StateCircuitConfig;
use crate::table::{BlockTable, BytecodeTable, CopyTable, ExpTable, MptTable, RwTable, TxTable};
use crate::tx_circuit::{TxCircuit, TxCircuitConfig};
use crate::util::Challenges;
use crate::witness::{block_convert, Block, MptUpdates};

use bus_mapping::circuit_input_builder::CircuitInputBuilder;
use bus_mapping::mock::BlockData;
use eth_types::geth_types::{self, GethData, Transaction};
use eth_types::Field;
use ethers_core::types::H256;
use halo2_proofs::arithmetic::CurveAffine;
use halo2_proofs::halo2curves::{
    bn256::Fr,
    group::{Curve, Group},
    secp256k1::Secp256k1Affine,
};
use halo2_proofs::{
    circuit::{Layouter, SimpleFloorPlanner, Value},
    plonk::{Circuit, ConstraintSystem, Error, Expression},
};

use rand::RngCore;
use std::array;
use strum::IntoEnumIterator;

/// Mock randomness used for `SuperCircuit`.
pub const MOCK_RANDOMNESS: u64 = 0x100;
// TODO: Figure out if we can remove MAX_TXS, MAX_CALLDATA and MAX_RWS from the
// struct.

/// Configuration of the Super Circuit
#[derive(Clone)]
pub struct SuperCircuitConfig<
    F: Field,
    const MAX_TXS: usize,
    const MAX_CALLDATA: usize,
    const MAX_RWS: usize,
> {
    tx_table: TxTable,
    rw_table: RwTable,
    mpt_table: MptTable,
    bytecode_table: BytecodeTable,
    block_table: BlockTable,
    copy_table: CopyTable,
    exp_table: ExpTable,
    evm_circuit: EvmCircuit<F>,
    state_circuit: StateCircuitConfig<F>,
    tx_circuit: TxCircuitConfig<F>,
    bytecode_circuit: BytecodeConfig<F>,
    copy_circuit: CopyCircuit<F>,
    keccak_circuit: KeccakConfig<F>,
    pi_circuit: PiCircuitConfig<F, MAX_TXS, MAX_CALLDATA>,
    exp_circuit: ExpCircuit<F>,
}

/// The Super Circuit contains all the zkEVM circuits
#[derive(Clone, Default, Debug)]
pub struct SuperCircuit<
    F: Field,
    const MAX_TXS: usize,
    const MAX_CALLDATA: usize,
    const MAX_RWS: usize,
> {
    // EVM Circuit
    /// Block witness. Usually derived via
    /// `evm_circuit::witness::block_convert`.
    pub block: Block<F>,
    /// Inputs for the keccak circuit
    pub keccak_inputs: Vec<Vec<u8>>,
    /// Passed down to the evm_circuit. Usually that will be
    /// `FixedTableTag::iter().collect()`.
    pub fixed_table_tags: Vec<FixedTableTag>,
    // Tx Circuit
    /// The transaction circuit that will be used in the `synthesize` step.
    pub tx_circuit: TxCircuit<F, MAX_TXS, MAX_CALLDATA>,
    // Bytecode Circuit
    // bytecodes: Vec<UnrolledBytecode<F>>,
    /// The maximium size for the underlying bytecode circuit.
    pub bytecode_size: usize,
    /// Public Input Circuit
    pub pi_circuit: PiCircuit<F, MAX_TXS, MAX_CALLDATA>,
}

impl<F: Field, const MAX_TXS: usize, const MAX_CALLDATA: usize, const MAX_RWS: usize>
    SuperCircuit<F, MAX_TXS, MAX_CALLDATA, MAX_RWS>
{
    /// Return the number of rows required to verify a given block
    pub fn get_num_rows_required(block: &Block<F>) -> usize {
        let num_rows_evm_circuit = {
            let mut cs = ConstraintSystem::default();
            let config = Self::configure(&mut cs);
            config.evm_circuit.get_num_rows_required(block)
        };
        let num_rows_tx_circuit = TxCircuitConfig::<F>::get_num_rows_required(MAX_TXS);
        num_rows_evm_circuit.max(num_rows_tx_circuit)
    }
}

impl<F: Field, const MAX_TXS: usize, const MAX_CALLDATA: usize, const MAX_RWS: usize> Circuit<F>
    for SuperCircuit<F, MAX_TXS, MAX_CALLDATA, MAX_RWS>
{
    type Config = SuperCircuitConfig<F, MAX_TXS, MAX_CALLDATA, MAX_RWS>;
    type FloorPlanner = SimpleFloorPlanner;

    fn without_witnesses(&self) -> Self {
        Self::default()
    }

    fn configure(meta: &mut ConstraintSystem<F>) -> Self::Config {
        let tx_table = TxTable::construct(meta);
        let rw_table = RwTable::construct(meta);
        let mpt_table = MptTable::construct(meta);
        let bytecode_table = BytecodeTable::construct(meta);
        let block_table = BlockTable::construct(meta);
        let q_copy_table = meta.fixed_column();
        let copy_table = CopyTable::construct(meta, q_copy_table);
        let exp_table = ExpTable::construct(meta);

        let power_of_randomness = array::from_fn(|i| {
            Expression::Constant(F::from(MOCK_RANDOMNESS).pow(&[1 + i as u64, 0, 0, 0]))
        });

        let challenges = Challenges::mock(power_of_randomness[0].clone());

        let keccak_circuit = KeccakConfig::configure(meta, power_of_randomness[0].clone());
        let keccak_table = keccak_circuit.keccak_table.clone();

        let evm_circuit = EvmCircuit::configure(
            meta,
            power_of_randomness.clone(),
            &tx_table,
            &rw_table,
            &bytecode_table,
            &block_table,
            &copy_table,
            &keccak_table,
            &exp_table,
        );
        let state_circuit =
            StateCircuitConfig::configure(meta, &rw_table, &mpt_table, challenges.clone());
        let pi_circuit = PiCircuitConfig::new(meta, block_table.clone(), tx_table.clone());

        Self::Config {
            tx_table: tx_table.clone(),
            rw_table,
            mpt_table,
            bytecode_table: bytecode_table.clone(),
            block_table,
            copy_table,
            exp_table,
            evm_circuit,
            state_circuit,
            copy_circuit: CopyCircuit::configure(
                meta,
                &tx_table,
                &rw_table,
                &bytecode_table,
                copy_table,
                q_copy_table,
                power_of_randomness[0].clone(),
            ),
            tx_circuit: TxCircuitConfig::new(
                meta,
                tx_table,
                keccak_table.clone(),
                challenges.clone(),
            ),
            bytecode_circuit: BytecodeConfig::configure(
                meta,
                bytecode_table,
                keccak_table,
                challenges,
            ),
            keccak_circuit,
            pi_circuit,
            exp_circuit: ExpCircuit::configure(meta, exp_table),
        }
    }

    fn synthesize(
        &self,
        config: Self::Config,
        mut layouter: impl Layouter<F>,
    ) -> Result<(), Error> {
        let challenges = Challenges::mock(Value::known(self.block.randomness));

        // --- EVM Circuit ---
        let rws = self.block.rws.table_assignments();
        config
            .evm_circuit
            .load_fixed_table(&mut layouter, self.fixed_table_tags.clone())?;
        config.evm_circuit.load_byte_table(&mut layouter)?;
        config.rw_table.load(
            &mut layouter,
            &rws,
            self.block.circuits_params.max_rws,
            Value::known(self.block.randomness),
        )?;
        config.state_circuit.load(&mut layouter)?;
        config.block_table.load(
            &mut layouter,
            &self.block.context,
            &self.block.txs,
            self.block.randomness,
        )?;
        config
            .evm_circuit
            .assign_block(&mut layouter, &self.block)?;
        // --- State Circuit ---
        config.mpt_table.load(
            &mut layouter,
            &MptUpdates::mock_from(&rws),
            Value::known(self.block.randomness),
        )?;
        config.state_circuit.assign(
            &mut layouter,
            &rws,
            self.block.circuits_params.max_rws,
            &challenges,
        )?;
        // --- Tx Circuit ---
        config.tx_circuit.load(&mut layouter)?;
        self.tx_circuit
            .assign(&config.tx_circuit, &mut layouter, &challenges)?;
        // --- Bytecode Circuit ---
        let bytecodes: Vec<UnrolledBytecode<F>> = self
            .block
            .bytecodes
            .iter()
            .map(|(_, b)| unroll(b.bytes.clone()))
            .collect();
        config.bytecode_circuit.load(&mut layouter)?;
        config.bytecode_circuit.assign(
            &mut layouter,
            self.bytecode_size,
            &bytecodes,
            &challenges,
        )?;
        // --- Exponentiation Circuit ---
        config
            .exp_circuit
            .assign_block(&mut layouter, &self.block)?;
        // --- Keccak Table ---
        config.keccak_circuit.load(&mut layouter)?;
        config.keccak_circuit.assign_from_witness(
            &mut layouter,
            &self.keccak_inputs,
            self.block.randomness,
            None,
        )?;
        // --- Copy Circuit ---
        config
            .copy_circuit
            .assign_block(&mut layouter, &self.block, self.block.randomness)?;
        // --- Public Input Circuit ---
        self.pi_circuit.synthesize(config.pi_circuit, layouter)?;
        Ok(())
    }
}

impl<const MAX_TXS: usize, const MAX_CALLDATA: usize, const MAX_RWS: usize>
    SuperCircuit<Fr, MAX_TXS, MAX_CALLDATA, MAX_RWS>
{
    /// From the witness data, generate a SuperCircuit instance with all of the
    /// sub-circuits filled with their corresponding witnesses.
    ///
    /// Also, return with it the minimum required SRS degree for the
    /// circuit and the Public Inputs needed.
    pub fn build(
        geth_data: GethData,
        rng: &mut (impl RngCore + Clone),
    ) -> Result<(u32, Self, Vec<Vec<Fr>>), bus_mapping::Error> {
        let block_data = BlockData::new_from_geth_data(geth_data.clone());
        let mut builder = block_data.new_circuit_input_builder();
        builder
            .handle_block(&geth_data.eth_block, &geth_data.geth_traces)
            .expect("could not handle block tx");

        Self::build_from_circuit_input_builder(builder, geth_data.eth_block, rng)
    }

    /// From CircuitInputBuilder, generate a SuperCircuit instance with all of
    /// the sub-circuits filled with their corresponding witnesses.
    ///
    /// Also, return with it the minimum required SRS degree for the circuit and
    /// the Public Inputs needed.
    pub fn build_from_circuit_input_builder(
        builder: CircuitInputBuilder,
        eth_block: eth_types::Block<eth_types::Transaction>,
        rng: &mut (impl RngCore + Clone),
    ) -> Result<(u32, Self, Vec<Vec<Fr>>), bus_mapping::Error> {
        let keccak_inputs = builder.keccak_inputs()?;
        let mut block = block_convert(&builder.block, &builder.code_db);
        block.randomness = Fr::from(MOCK_RANDOMNESS);

        let fixed_table_tags: Vec<FixedTableTag> = FixedTableTag::iter().collect();
        let log2_ceil = |n| u32::BITS - (n as u32).leading_zeros() - (n & (n - 1) == 0) as u32;

        let num_rows_required =
            SuperCircuit::<_, MAX_TXS, MAX_CALLDATA, MAX_RWS>::get_num_rows_required(&block);

        let k = log2_ceil(
            64 + fixed_table_tags
                .iter()
                .map(|tag| tag.build::<Fr>().count())
                .sum::<usize>(),
        );
        let bytecodes_len = block
            .bytecodes
            .iter()
            .map(|(_, bytecode)| bytecode.bytes.len())
            .sum::<usize>();
        let k = k.max(log2_ceil(64 + bytecodes_len));
        let k = k.max(log2_ceil(64 + num_rows_required));
        log::debug!("super circuit uses k = {}", k);

        let aux_generator = <Secp256k1Affine as CurveAffine>::CurveExt::random(rng).to_affine();
<<<<<<< HEAD
        let chain_id = block.context.chain_id();
=======
        let chain_id = block.context.chain_id;
        let txs: Vec<Transaction> = eth_block
            .transactions
            .iter()
            .map(geth_types::Transaction::from)
            .collect();
>>>>>>> 1c3c9a46
        let tx_circuit = TxCircuit::new(aux_generator, chain_id.as_u64(), txs);

        // TODO: fixme
        let context = block.context.ctxs.iter().next().unwrap().1;
        let public_data = PublicData {
            chain_id,
            history_hashes: builder.block.history_hashes,
            eth_block,
            block_constants: geth_types::BlockConstants {
                coinbase: context.coinbase,
                timestamp: context.timestamp,
                number: context.number.as_u64().into(),
                difficulty: context.difficulty,
                gas_limit: context.gas_limit.into(),
                base_fee: context.base_fee,
            },
            prev_state_root: H256::default(),
        };
        let pi_circuit = PiCircuit::new(MOCK_RANDOMNESS, MOCK_RANDOMNESS + 1, public_data);

        let circuit = SuperCircuit::<_, MAX_TXS, MAX_CALLDATA, MAX_RWS> {
            block,
            fixed_table_tags,
            tx_circuit,
            keccak_inputs,
            // Instead of using 1 << k - NUM_BLINDING_ROWS, we use a much smaller number of enabled
            // rows for the Bytecode Circuit because otherwise it penalizes significantly the
            // MockProver verification time.
            bytecode_size: bytecodes_len + 64,
            pi_circuit,
        };

        let instance = circuit.instance();
        Ok((k, circuit, instance))
    }

    /// Returns suitable inputs for the SuperCircuit.
    pub fn instance(&self) -> Vec<Vec<Fr>> {
        // SignVerifyChip -> ECDSAChip -> MainGate instance column
        let pi_instance = self.pi_circuit.instance();
        let instance = vec![pi_instance[0].clone(), vec![]];

        instance
    }
}

// TODO: Add tests
// - multiple txs == MAX_TXS
// - multiple txs < MAX_TXS
// - max_rws padding
// - evm_rows padding

#[cfg(test)]
mod super_circuit_tests {
    use super::*;
    use ethers_signers::{LocalWallet, Signer};
    use halo2_proofs::dev::MockProver;
    use mock::{TestContext, MOCK_CHAIN_ID};
    use rand::SeedableRng;
    use rand_chacha::ChaCha20Rng;
    use std::collections::HashMap;

    use eth_types::{address, bytecode, geth_types::GethData, Word};

    // High memory usage test.  Run in serial with:
    // `cargo test [...] serial_ -- --ignored --test-threads 1`
    #[ignore]
    #[test]
    fn serial_test_super_circuit() {
        let mut rng = ChaCha20Rng::seed_from_u64(2);

        let chain_id = (*MOCK_CHAIN_ID).as_u64();

        let bytecode = bytecode! {
            GAS
            STOP
        };

        let wallet_a = LocalWallet::new(&mut rng).with_chain_id(chain_id);

        let addr_a = wallet_a.address();
        let addr_b = address!("0x000000000000000000000000000000000000BBBB");

        let mut wallets = HashMap::new();
        wallets.insert(wallet_a.address(), wallet_a);

        let mut block: GethData = TestContext::<2, 1>::new(
            None,
            |accs| {
                accs[0]
                    .address(addr_b)
                    .balance(Word::from(1u64 << 20))
                    .code(bytecode);
                accs[1].address(addr_a).balance(Word::from(1u64 << 20));
            },
            |mut txs, accs| {
                txs[0]
                    .from(accs[1].address)
                    .to(accs[0].address)
                    .gas(Word::from(1_000_000u64));
            },
            |block, _tx| block.number(0xcafeu64),
        )
        .unwrap()
        .into();

        block.sign(&wallets);

        let (k, circuit, instance) =
            SuperCircuit::<_, 1, 32, 256>::build(block, &mut ChaCha20Rng::seed_from_u64(2))
                .unwrap();
        let prover = MockProver::run(k, &circuit, instance).unwrap();
        let res = prover.verify_par();
        if let Err(err) = res {
            eprintln!("Verification failures:");
            eprintln!("{:#?}", err);
            panic!("Failed verification");
        }
    }
}<|MERGE_RESOLUTION|>--- conflicted
+++ resolved
@@ -377,16 +377,12 @@
         log::debug!("super circuit uses k = {}", k);
 
         let aux_generator = <Secp256k1Affine as CurveAffine>::CurveExt::random(rng).to_affine();
-<<<<<<< HEAD
         let chain_id = block.context.chain_id();
-=======
-        let chain_id = block.context.chain_id;
         let txs: Vec<Transaction> = eth_block
             .transactions
             .iter()
             .map(geth_types::Transaction::from)
             .collect();
->>>>>>> 1c3c9a46
         let tx_circuit = TxCircuit::new(aux_generator, chain_id.as_u64(), txs);
 
         // TODO: fixme
