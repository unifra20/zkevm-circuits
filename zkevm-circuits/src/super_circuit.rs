--- conflicted
+++ resolved
@@ -59,11 +59,7 @@
 use crate::exp_circuit::ExpCircuitConfig;
 use crate::keccak_circuit::keccak_packed_multi::KeccakPackedConfig as KeccakConfig;
 use crate::pi_circuit::{PiCircuit, PiCircuitConfig, PublicData};
-<<<<<<< HEAD
 use crate::rlp_circuit::RlpCircuitConfig;
-=======
-use crate::rlp_circuit::RlpCircuit;
->>>>>>> 3f00e439
 use crate::state_circuit::StateCircuitConfig;
 use crate::table::{
     BlockTable, BytecodeTable, CopyTable, ExpTable, MptTable, RlpTable, RwTable, TxTable,
@@ -120,13 +116,8 @@
     copy_circuit: CopyCircuit<F>,
     keccak_circuit: KeccakConfig<F>,
     pi_circuit: PiCircuitConfig<F, MAX_TXS, MAX_CALLDATA>,
-<<<<<<< HEAD
-    exp_circuit: ExpCircuit<F>,
+    exp_circuit: ExpCircuitConfig<F>,
     rlp_circuit: RlpCircuitConfig<F>,
-=======
-    exp_circuit: ExpCircuitConfig<F>,
-    rlp_circuit: RlpCircuit<F>,
->>>>>>> 3f00e439
 }
 
 /// The Super Circuit contains all the zkEVM circuits
@@ -254,13 +245,8 @@
             ),
             keccak_circuit,
             pi_circuit,
-<<<<<<< HEAD
-            exp_circuit: ExpCircuit::configure(meta, exp_table),
+            exp_circuit: ExpCircuitConfig::configure(meta, exp_table),
             rlp_circuit: RlpCircuitConfig::configure(meta, power_of_randomness[0].clone()),
-=======
-            exp_circuit: ExpCircuitConfig::configure(meta, exp_table),
-            rlp_circuit: RlpCircuit::configure(meta, power_of_randomness[0].clone()),
->>>>>>> 3f00e439
         }
     }
 
