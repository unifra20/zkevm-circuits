<<<<<<< HEAD
use super::{MptUpdates, StateCircuit, StateConfig};
use crate::evm_circuit::{
=======
use super::{StateCircuit, StateCircuitConfig};
use crate::{
>>>>>>> 6abc33ee
    table::{AccountFieldTag, CallContextFieldTag, RwTableTag, TxLogFieldTag, TxReceiptFieldTag},
    witness::{Rw, RwMap},
};
use bus_mapping::operation::{
    MemoryOp, Operation, OperationContainer, RWCounter, StackOp, StorageOp, RW,
};
use eth_types::{
    address,
    evm_types::{MemoryAddress, StackAddress},
    Address, Field, ToAddress, Word, U256,
};
use gadgets::binary_number::AsBits;
use halo2_proofs::poly::kzg::commitment::ParamsKZG;
use halo2_proofs::{
    dev::{MockProver, VerifyFailure},
    halo2curves::bn256::{Bn256, Fr},
    plonk::{keygen_vk, Advice, Circuit, Column, ConstraintSystem},
};
use rand::SeedableRng;
use std::collections::{BTreeSet, HashMap};
use strum::IntoEnumIterator;

const N_ROWS: usize = 1 << 16;

#[derive(Hash, Eq, PartialEq, Clone, Debug)]
pub enum AdviceColumn {
    IsWrite,
    Address,
    AddressLimb0,
    AddressLimb1,
    StorageKey,
    StorageKeyByte0,
    StorageKeyByte1,
    Value,
    RwCounter,
    RwCounterLimb0,
    RwCounterLimb1,
    Tag,
    TagBit0,
    TagBit1,
    TagBit2,
    TagBit3,
    LimbIndexBit0, // most significant bit
    LimbIndexBit1,
    LimbIndexBit2,
    LimbIndexBit3,
    LimbIndexBit4, // least significant bit
    InitialValue,
}

impl AdviceColumn {
    pub fn value<F: Field>(&self, config: &StateCircuitConfig<F>) -> Column<Advice> {
        match self {
            Self::IsWrite => config.rw_table.is_write,
            Self::Address => config.rw_table.address,
            Self::AddressLimb0 => config.sort_keys.address.limbs[0],
            Self::AddressLimb1 => config.sort_keys.address.limbs[1],
            Self::StorageKey => config.rw_table.storage_key,
            Self::StorageKeyByte0 => config.sort_keys.storage_key.bytes[0],
            Self::StorageKeyByte1 => config.sort_keys.storage_key.bytes[1],
            Self::Value => config.rw_table.value,
            Self::RwCounter => config.rw_table.rw_counter,
            Self::RwCounterLimb0 => config.sort_keys.rw_counter.limbs[0],
            Self::RwCounterLimb1 => config.sort_keys.rw_counter.limbs[1],
            Self::Tag => config.rw_table.tag,
            Self::TagBit0 => config.sort_keys.tag.bits[0],
            Self::TagBit1 => config.sort_keys.tag.bits[1],
            Self::TagBit2 => config.sort_keys.tag.bits[2],
            Self::TagBit3 => config.sort_keys.tag.bits[3],
            Self::LimbIndexBit0 => config.lexicographic_ordering.first_different_limb.bits[0],
            Self::LimbIndexBit1 => config.lexicographic_ordering.first_different_limb.bits[1],
            Self::LimbIndexBit2 => config.lexicographic_ordering.first_different_limb.bits[2],
            Self::LimbIndexBit3 => config.lexicographic_ordering.first_different_limb.bits[3],
            Self::LimbIndexBit4 => config.lexicographic_ordering.first_different_limb.bits[4],
            Self::InitialValue => config.initial_value,
        }
    }
}

fn test_state_circuit_ok(
    memory_ops: Vec<Operation<MemoryOp>>,
    stack_ops: Vec<Operation<StackOp>>,
    storage_ops: Vec<Operation<StorageOp>>,
) {
    let rw_map = RwMap::from(&OperationContainer {
        memory: memory_ops,
        stack: stack_ops,
        storage: storage_ops,
        ..Default::default()
    });

<<<<<<< HEAD
    let circuit = StateCircuit::<Fr, N_ROWS>::new(rw_map, Fr::rand(), Fr::rand());
    let instance = circuit.instance();
=======
    let randomness = Fr::from(0xcafeu64);
    let circuit = StateCircuit::<Fr>::new(randomness, rw_map, N_ROWS);
    let power_of_randomness = circuit.instance();
>>>>>>> 6abc33ee

    let prover = MockProver::<Fr>::run(19, &circuit, instance).unwrap();
    let verify_result = prover.verify();
    assert_eq!(verify_result, Ok(()));
}

#[test]
fn degree() {
    let mut meta = ConstraintSystem::<Fr>::default();
<<<<<<< HEAD
    StateCircuit::<Fr, N_ROWS>::configure(&mut meta);
    assert_eq!(meta.degree(), 13);
=======
    StateCircuit::<Fr>::configure(&mut meta);
    assert_eq!(meta.degree(), 9);
>>>>>>> 6abc33ee
}

#[test]
fn verifying_key_independent_of_rw_length() {
<<<<<<< HEAD
    let degree = 17;
    let params = Params::<G1Affine>::unsafe_setup::<Bn256>(degree);

    let no_rows = StateCircuit::<Fr, N_ROWS>::new(RwMap::default(), Fr::rand(), Fr::rand());
    let one_row = StateCircuit::<Fr, N_ROWS>::new(
=======
    let randomness = Fr::from(0xcafeu64);
    let params = ParamsKZG::<Bn256>::setup(17, rand_chacha::ChaCha20Rng::seed_from_u64(2));

    let no_rows = StateCircuit::<Fr>::new(randomness, RwMap::default(), N_ROWS);
    let one_row = StateCircuit::<Fr>::new(
        randomness,
>>>>>>> 6abc33ee
        RwMap::from(&OperationContainer {
            memory: vec![Operation::new(
                RWCounter::from(1),
                RW::WRITE,
                MemoryOp::new(1, MemoryAddress::from(0), 32),
            )],
            storage: vec![Operation::new(
                RWCounter::from(2),
                RW::WRITE,
                StorageOp::new(
                    U256::from(100).to_address(),
                    Word::from(0x40),
                    Word::from(32),
                    Word::from(1214123),
                    1usize,
                    Word::from(1231293),
                ),
            )],
            ..Default::default()
        }),
<<<<<<< HEAD
        Fr::rand(),
        Fr::rand(),
=======
        N_ROWS,
>>>>>>> 6abc33ee
    );

    // halo2::plonk::VerifyingKey doesn't derive Eq, so we check for equality using
    // its debug string.
    assert_eq!(
        format!("{:?}", keygen_vk(&params, &no_rows).unwrap()),
        format!("{:?}", keygen_vk(&params, &one_row).unwrap())
    );
}

#[test]
fn state_circuit_simple_2() {
    let memory_op_0 = Operation::new(
        RWCounter::from(12),
        RW::WRITE,
        MemoryOp::new(1, MemoryAddress::from(0), 32),
    );
    let memory_op_1 = Operation::new(
        RWCounter::from(24),
        RW::READ,
        MemoryOp::new(1, MemoryAddress::from(0), 32),
    );

    let memory_op_2 = Operation::new(
        RWCounter::from(17),
        RW::WRITE,
        MemoryOp::new(1, MemoryAddress::from(1), 32),
    );
    let memory_op_3 = Operation::new(
        RWCounter::from(87),
        RW::READ,
        MemoryOp::new(1, MemoryAddress::from(1), 32),
    );

    let stack_op_0 = Operation::new(
        RWCounter::from(17),
        RW::WRITE,
        StackOp::new(1, StackAddress::from(1), Word::from(32)),
    );
    let stack_op_1 = Operation::new(
        RWCounter::from(87),
        RW::READ,
        StackOp::new(1, StackAddress::from(1), Word::from(32)),
    );

    let storage_op_0 = Operation::new(
        RWCounter::from(0),
        RW::WRITE,
        StorageOp::new(
            U256::from(100).to_address(),
            Word::from(0x40),
            Word::from(32),
            Word::zero(),
            1usize,
            Word::zero(),
        ),
    );
    let storage_op_1 = Operation::new(
        RWCounter::from(18),
        RW::WRITE,
        StorageOp::new(
            U256::from(100).to_address(),
            Word::from(0x40),
            Word::from(32),
            Word::from(32),
            1usize,
            Word::zero(),
        ),
    );
    let storage_op_2 = Operation::new(
        RWCounter::from(19),
        RW::WRITE,
        StorageOp::new(
            U256::from(100).to_address(),
            Word::from(0x40),
            Word::from(32),
            Word::from(32),
            1usize,
            Word::zero(),
        ),
    );

    test_state_circuit_ok(
        vec![memory_op_0, memory_op_1, memory_op_2, memory_op_3],
        vec![stack_op_0, stack_op_1],
        vec![storage_op_0, storage_op_1, storage_op_2],
    );
}

#[test]
fn state_circuit_simple_6() {
    let memory_op_0 = Operation::new(
        RWCounter::from(12),
        RW::WRITE,
        MemoryOp::new(1, MemoryAddress::from(0), 32),
    );
    let memory_op_1 = Operation::new(
        RWCounter::from(13),
        RW::READ,
        MemoryOp::new(1, MemoryAddress::from(0), 32),
    );
    let storage_op_2 = Operation::new(
        RWCounter::from(19),
        RW::WRITE,
        StorageOp::new(
            U256::from(100).to_address(),
            Word::from(0x40),
            Word::from(32),
            Word::from(32),
            1usize,
            Word::from(32),
        ),
    );
    test_state_circuit_ok(vec![memory_op_0, memory_op_1], vec![], vec![storage_op_2]);
}

#[test]
fn lexicographic_ordering_test_1() {
    let memory_op = Operation::new(
        RWCounter::from(12),
        RW::WRITE,
        MemoryOp::new(1, MemoryAddress::from(0), 32),
    );
    let storage_op = Operation::new(
        RWCounter::from(19),
        RW::WRITE,
        StorageOp::new(
            U256::from(100).to_address(),
            Word::from(0x40),
            Word::from(32),
            Word::from(32),
            1usize,
            Word::from(32),
        ),
    );
    test_state_circuit_ok(vec![memory_op], vec![], vec![storage_op]);
}

#[test]
fn lexicographic_ordering_test_2() {
    let memory_op_0 = Operation::new(
        RWCounter::from(12),
        RW::WRITE,
        MemoryOp::new(1, MemoryAddress::from(0), 32),
    );
    let memory_op_1 = Operation::new(
        RWCounter::from(13),
        RW::WRITE,
        MemoryOp::new(1, MemoryAddress::from(0), 32),
    );
    test_state_circuit_ok(vec![memory_op_0, memory_op_1], vec![], vec![]);
}

#[test]
fn first_access_for_stack_is_write() {
    let rows = vec![
        Rw::Stack {
            rw_counter: 24,
            is_write: true,
            call_id: 1,
            stack_pointer: 1022,
            value: U256::from(394500u64),
        },
        Rw::Stack {
            rw_counter: 25,
            is_write: false,
            call_id: 1,
            stack_pointer: 1022,
            value: U256::from(394500u64),
        },
    ];

    assert_eq!(verify(rows), Ok(()));
}

#[test]
fn diff_1_problem_repro() {
    let rows = vec![
        Rw::Account {
            rw_counter: 1,
            is_write: true,
            account_address: Address::default(),
            field_tag: AccountFieldTag::CodeHash,
            value: U256::zero(),
            value_prev: U256::zero(),
        },
        Rw::Account {
            rw_counter: 2,
            is_write: true,
            account_address: Address::default(),
            field_tag: AccountFieldTag::CodeHash,
            value: U256::zero(),
            value_prev: U256::zero(),
        },
    ];

    assert_eq!(verify(rows), Ok(()));
}

#[test]
fn storage_key_rlc() {
    let rows = vec![Rw::AccountStorage {
        rw_counter: 1,
        is_write: false,
        account_address: Address::default(),
        storage_key: U256::from(256),
        value: U256::from(300),
        value_prev: U256::from(300),
        tx_id: 4,
        committed_value: U256::from(300),
    }];

    assert_eq!(verify(rows), Ok(()));
}

#[test]
fn tx_log_ok() {
    let rows = vec![
        Rw::Stack {
            rw_counter: 1,
            is_write: true,
            call_id: 1,
            stack_pointer: 1023,
            value: U256::from(394500u64),
        },
        Rw::TxLog {
            rw_counter: 2,
            is_write: true,
            tx_id: 1,
            log_id: 1,
            field_tag: TxLogFieldTag::Address,
            index: 0usize,
            value: U256::one(),
        },
        Rw::TxLog {
            rw_counter: 3,
            is_write: true,
            tx_id: 1,
            log_id: 1,
            field_tag: TxLogFieldTag::Topic,
            index: 0usize,
            value: U256::one(),
        },
        Rw::TxLog {
            rw_counter: 4,
            is_write: true,
            tx_id: 1,
            log_id: 1,
            field_tag: TxLogFieldTag::Topic,
            index: 1usize,
            value: U256::from(2u64),
        },
        Rw::TxLog {
            rw_counter: 5,
            is_write: true,
            tx_id: 1,
            log_id: 1,
            field_tag: TxLogFieldTag::Data,
            index: 0usize,
            value: U256::from(3u64),
        },
        Rw::TxLog {
            rw_counter: 6,
            is_write: true,
            tx_id: 1,
            log_id: 1,
            field_tag: TxLogFieldTag::Data,
            index: 1usize,
            value: U256::from(3u64),
        },
    ];

    assert_eq!(verify(rows), Ok(()));
}

#[test]
fn tx_log_bad() {
    // is_write is false
    let rows = vec![Rw::TxLog {
        rw_counter: 2,
        is_write: false,
        tx_id: 1,
        log_id: 1,
        field_tag: TxLogFieldTag::Address,
        index: 0usize,
        value: U256::zero(),
    }];

    assert_error_matches(verify(rows), "is_write is always true for TxLog");
}

#[test]
fn address_limb_mismatch() {
    let rows = vec![Rw::TxAccessListAccount {
        rw_counter: 1,
        is_write: false,
        tx_id: 40,
        account_address: address!("0x000000000000000000000000000000000cafe002"),
        is_warm: false,
        is_warm_prev: false,
    }];
    let overrides = HashMap::from([((AdviceColumn::Address, 0), Fr::from(10))]);

    let result = verify_with_overrides(rows, overrides);

    assert_error_matches(result, "mpi value matches claimed limbs");
}

#[test]
fn address_limb_out_of_range() {
    let rows = vec![Rw::Account {
        rw_counter: 1,
        is_write: false,
        account_address: address!("0x0000000000000000000000000000000000010000"),
        field_tag: AccountFieldTag::CodeHash,
        value: U256::zero(),
        value_prev: U256::zero(),
    }];
    let overrides = HashMap::from([
        ((AdviceColumn::AddressLimb0, 0), Fr::from(1 << 16)),
        ((AdviceColumn::AddressLimb1, 0), Fr::zero()),
    ]);

    let result = verify_with_overrides(rows, overrides);

    assert_error_matches(result, "mpi limb fits into u16");
}

#[test]
fn storage_key_mismatch() {
    let rows = vec![Rw::AccountStorage {
        rw_counter: 1,
        is_write: false,
        account_address: Address::default(),
        storage_key: U256::from(6),
        value: U256::from(34),
        value_prev: U256::from(34),
        tx_id: 4,
        committed_value: U256::from(34),
    }];
    let overrides = HashMap::from([((AdviceColumn::StorageKeyByte0, 0), Fr::from(200))]);

    let result = verify_with_overrides(rows, overrides);

    assert_error_matches(result, "rlc encoded value matches bytes");
}

#[test]
fn storage_key_byte_out_of_range() {
    let rows = vec![Rw::AccountStorage {
        rw_counter: 1,
        is_write: false,
        account_address: Address::default(),
        storage_key: U256::from(256),
        value: U256::from(500),
        value_prev: U256::from(500),
        tx_id: 4,
        committed_value: U256::from(500),
    }];
    assert_eq!(verify(rows.clone()), Ok(()));

    let word_randomness = Fr::from(3023401231);
    let overrides = HashMap::from([
        ((AdviceColumn::StorageKey, 0), word_randomness),
        ((AdviceColumn::StorageKeyByte0, 0), word_randomness),
        ((AdviceColumn::StorageKeyByte1, 0), Fr::zero()),
    ]);

    let updates = MptUpdates::mock_from(&rows);
    let used_rows = rows.len();

    let circuit = StateCircuit::<Fr, N_ROWS> {
        word_randomness,
        lookup_randomness: Fr::rand(),
        rows,
        updates,
        overrides,
    };
    let instance = circuit.instance();

    let prover = MockProver::<Fr>::run(17, &circuit, instance).unwrap();

    let result = prover.verify_at_rows(N_ROWS - used_rows..N_ROWS, N_ROWS - used_rows..N_ROWS);

    assert_error_matches(result, "rlc bytes fit into u8");
}

#[test]
fn is_write_nonbinary() {
    let rows = vec![Rw::CallContext {
        rw_counter: 1,
        is_write: false,
        call_id: 0,
        field_tag: CallContextFieldTag::TxId,
        value: U256::zero(),
    }];
    let overrides = HashMap::from([((AdviceColumn::IsWrite, 0), Fr::from(4))]);

    let result = verify_with_overrides(rows, overrides);

    assert_error_matches(result, "is_write is boolean");
}

#[test]
fn nonlexicographic_order_tag() {
    let first = Rw::Memory {
        rw_counter: 1,
        is_write: true,
        call_id: 1,
        memory_address: 10,
        byte: 12,
    };
    let second = Rw::CallContext {
        rw_counter: 2,
        is_write: false,
        call_id: 1,
        field_tag: CallContextFieldTag::IsSuccess,
        value: U256::zero(),
    };

    assert_eq!(verify(vec![first, second]), Ok(()));
    assert_error_matches(verify(vec![second, first]), "limb_difference fits into u16");
}

#[test]
fn nonlexicographic_order_field_tag() {
    let first = Rw::CallContext {
        rw_counter: 5,
        is_write: true,
        call_id: 0,
        field_tag: CallContextFieldTag::RwCounterEndOfReversion,
        value: U256::from(100),
    };
    let second = Rw::CallContext {
        rw_counter: 2,
        is_write: true,
        call_id: 0,
        field_tag: CallContextFieldTag::CallerId,
        value: U256::from(200),
    };

    assert_eq!(verify(vec![first, second]), Ok(()));
    assert_error_matches(verify(vec![second, first]), "limb_difference fits into u16");
}

#[test]
fn nonlexicographic_order_id() {
    let first = Rw::CallContext {
        rw_counter: 1,
        is_write: true,
        call_id: 0,
        field_tag: CallContextFieldTag::RwCounterEndOfReversion,
        value: U256::from(100),
    };
    let second = Rw::CallContext {
        rw_counter: 2,
        is_write: true,
        call_id: 1,
        field_tag: CallContextFieldTag::RwCounterEndOfReversion,
        value: U256::from(200),
    };

    assert_eq!(verify(vec![first, second]), Ok(()));
    assert_error_matches(verify(vec![second, first]), "limb_difference fits into u16");
}

#[test]
fn nonlexicographic_order_address() {
    let first = Rw::Account {
        rw_counter: 50,
        is_write: true,
        account_address: address!("0x1000000000000000000000000000000000000000"),
        field_tag: AccountFieldTag::CodeHash,
        value: U256::zero(),
        value_prev: U256::zero(),
    };
    let second = Rw::Account {
        rw_counter: 30,
        is_write: true,
        account_address: address!("0x2000000000000000000000000000000000000000"),
        field_tag: AccountFieldTag::CodeHash,
        value: U256::one(),
        value_prev: U256::one(),
    };

    assert_eq!(verify(vec![first, second]), Ok(()));
    assert_error_matches(verify(vec![second, first]), "limb_difference fits into u16");
}

#[test]
fn nonlexicographic_order_storage_key_upper() {
    let first = Rw::AccountStorage {
        rw_counter: 1,
        is_write: false,
        account_address: Address::default(),
        storage_key: U256::zero(),
        value: U256::from(800),
        value_prev: U256::from(800),
        tx_id: 4,
        committed_value: U256::from(800),
    };
    let second = Rw::AccountStorage {
        rw_counter: 1,
        is_write: false,
        account_address: Address::default(),
        storage_key: U256::MAX - U256::one(),
        value: U256::from(300),
        value_prev: U256::from(300),
        tx_id: 4,
        committed_value: U256::from(300),
    };

    assert_eq!(verify(vec![first, second]), Ok(()));
    assert_error_matches(verify(vec![second, first]), "limb_difference fits into u16");
}

#[test]
fn nonlexicographic_order_storage_key_lower() {
    let first = Rw::AccountStorage {
        rw_counter: 1,
        is_write: false,
        account_address: Address::default(),
        storage_key: U256::zero(),
        value: U256::from(200),
        value_prev: U256::from(200),
        tx_id: 4,
        committed_value: U256::from(200),
    };
    let second = Rw::AccountStorage {
        rw_counter: 1,
        is_write: false,
        account_address: Address::default(),
        storage_key: U256::one(),
        value: U256::from(200),
        value_prev: U256::from(200),
        tx_id: 4,
        committed_value: U256::from(200),
    };

    assert_eq!(verify(vec![first, second]), Ok(()));
    assert_error_matches(verify(vec![second, first]), "limb_difference fits into u16");
}

#[test]
fn nonlexicographic_order_rw_counter() {
    let first = Rw::CallContext {
        rw_counter: 1,
        is_write: false,
        call_id: 1,
        field_tag: CallContextFieldTag::IsSuccess,
        value: U256::zero(),
    };
    let second = Rw::CallContext {
        rw_counter: 2,
        is_write: false,
        call_id: 1,
        field_tag: CallContextFieldTag::IsSuccess,
        value: U256::zero(),
    };

    assert_eq!(verify(vec![first, second]), Ok(()));
    assert_error_matches(verify(vec![second, first]), "limb_difference fits into u16");
}

#[test]
fn lexicographic_ordering_previous_limb_differences_nonzero() {
    let rows = vec![
        Rw::TxRefund {
            rw_counter: 1,
            is_write: true,
            tx_id: 23,
            value: 20,
            value_prev: 0,
        },
        Rw::Account {
            rw_counter: 2,
            is_write: true,
            account_address: address!("0x0000000000000000000000000000000000000001"),
            field_tag: AccountFieldTag::Nonce,
            value: Word::zero(),
            value_prev: Word::zero(),
        },
    ];

    // overriding first_different_limb to be in AddressLimb0 instead of Tag. The
    // limb difference between the two rows here is still 1, so no additional
    // overrides are needed.
    let overrides = HashMap::from([
        ((AdviceColumn::LimbIndexBit1, 1), Fr::one()),
        ((AdviceColumn::LimbIndexBit2, 1), Fr::one()),
    ]);

    let result = verify_with_overrides(rows, overrides);

    assert_error_matches(
        result,
        "limb differences before first_different_limb are all 0",
    );
}

#[test]
fn read_inconsistency() {
    let rows = vec![
        Rw::Memory {
            rw_counter: 10,
            is_write: false,
            call_id: 1,
            memory_address: 10,
            byte: 0,
        },
        Rw::Memory {
            rw_counter: 40,
            is_write: false,
            call_id: 1,
            memory_address: 10,
            byte: 200,
        },
    ];

    assert_error_matches(verify(rows), "non-first access reads don't change value");
}

#[test]
fn all_padding() {
    assert_eq!(
        prover(vec![], HashMap::new()).verify_at_rows(0..100, 0..100),
        Ok(())
    );
}

#[test]
fn skipped_start_rw_counter() {
    let overrides = HashMap::from([
        (
            (AdviceColumn::RwCounter, -1),
            // The original assignment is 1 << 16.
            Fr::from((1 << 16) + 1),
        ),
        ((AdviceColumn::RwCounterLimb0, -1), Fr::one()),
    ]);

    let result = prover(vec![], overrides).verify_at_rows(N_ROWS - 1..N_ROWS, N_ROWS - 1..N_ROWS);
    assert_error_matches(result, "rw_counter increases by 1 for every non-first row");
}

#[test]
fn invalid_memory_address() {
    let rows = vec![Rw::Memory {
        rw_counter: 1,
        is_write: true,
        call_id: 1,
        memory_address: 1u64 << 32,
        byte: 12,
    }];

    assert_error_matches(verify(rows), "memory address fits into 2 limbs");
}

#[test]
fn bad_initial_memory_value() {
    let rows = vec![Rw::Memory {
        rw_counter: 1,
        is_write: false,
        call_id: 1,
        memory_address: 10,
        byte: 0,
    }];

    let overrides = HashMap::from([
        ((AdviceColumn::IsWrite, 0), Fr::from(1)),
        ((AdviceColumn::Value, 0), Fr::from(200)),
        ((AdviceColumn::InitialValue, 0), Fr::from(200)),
    ]);

    let result = verify_with_overrides(rows, overrides);

    assert_error_matches(result, "initial Memory value is 0");
}

#[test]
fn invalid_memory_value() {
    let rows = vec![Rw::Memory {
        rw_counter: 1,
        is_write: true,
        call_id: 1,
        memory_address: 10,
        byte: 0,
    }];
    let overrides = HashMap::from([((AdviceColumn::Value, 0), Fr::from(256))]);

    let result = verify_with_overrides(rows, overrides);

    assert_error_matches(result, "memory value is a byte");
}

#[test]
fn stack_read_before_write() {
    let rows = vec![Rw::Stack {
        rw_counter: 9,
        is_write: false,
        call_id: 3,
        stack_pointer: 200,
        value: U256::zero(),
    }];

    assert_error_matches(verify(rows), "first access to new stack address is a write");
}

#[test]
fn invalid_stack_address() {
    let rows = vec![Rw::Stack {
        rw_counter: 9,
        is_write: true,
        call_id: 3,
        stack_pointer: 3000,
        value: U256::from(10),
    }];

    assert_error_matches(verify(rows), "stack address fits into 10 bits");
}

#[test]
fn invalid_stack_address_change() {
    let rows = vec![
        Rw::Stack {
            rw_counter: 9,
            is_write: true,
            call_id: 3,
            stack_pointer: 100,
            value: U256::from(10),
        },
        Rw::Stack {
            rw_counter: 13,
            is_write: true,
            call_id: 3,
            stack_pointer: 102,
            value: U256::from(20),
        },
    ];

    assert_error_matches(
        verify(rows),
        "if previous row is also Stack with unchanged call id, address change is 0 or 1",
    );
}

#[test]
fn invalid_tags() {
    let first_row_offset = -isize::try_from(N_ROWS).unwrap();
    let tags: BTreeSet<usize> = RwTableTag::iter().map(|x| x as usize).collect();
    for i in 0..16 {
        if tags.contains(&i) {
            continue;
        }
        let bits: [Fr; 4] = i
            .as_bits()
            .map(|bit| if bit { Fr::one() } else { Fr::zero() });
        let overrides = HashMap::from([
            ((AdviceColumn::TagBit0, first_row_offset), bits[0]),
            ((AdviceColumn::TagBit1, first_row_offset), bits[1]),
            ((AdviceColumn::TagBit2, first_row_offset), bits[2]),
            ((AdviceColumn::TagBit3, first_row_offset), bits[3]),
            ((AdviceColumn::Tag, first_row_offset), Fr::from(i as u64)),
        ]);

        let result = prover(vec![], overrides).verify_at_rows(0..1, 0..1);

        assert_error_matches(result, "binary number value in range");
    }
}

#[test]
fn bad_initial_stack_value() {
    let rows = vec![Rw::Stack {
        rw_counter: 1,
        is_write: true,
        call_id: 1,
        stack_pointer: 10,
        value: Word::from(10),
    }];

    let overrides = HashMap::from([((AdviceColumn::InitialValue, 0), Fr::from(10))]);

    assert_error_matches(
        verify_with_overrides(rows, overrides),
        "initial Stack value is 0",
    );
}

#[test]
fn bad_initial_tx_access_list_account_value() {
    let rows = vec![Rw::TxAccessListAccount {
        rw_counter: 1,
        is_write: true,
        tx_id: 1,
        account_address: address!("0x0000000000000000000000000000000004356002"),
        is_warm: true,
        is_warm_prev: false,
    }];

    let overrides = HashMap::from([((AdviceColumn::InitialValue, 0), Fr::from(1))]);

    assert_error_matches(
        verify_with_overrides(rows, overrides),
        "initial TxAccessListAccount value is false",
    );
}

#[test]
fn bad_initial_tx_refund_value() {
    let rows = vec![Rw::TxRefund {
        rw_counter: 1,
        is_write: false,
        tx_id: 1,
        value: 0,
        value_prev: 0,
    }];

    let overrides = HashMap::from([
        ((AdviceColumn::IsWrite, 0), Fr::from(1)),
        ((AdviceColumn::Value, 0), Fr::from(10)),
        ((AdviceColumn::InitialValue, 0), Fr::from(10)),
    ]);

    assert_error_matches(
        verify_with_overrides(rows, overrides),
        "initial TxRefund value is 0",
    );
}

#[test]
fn bad_initial_tx_log_value() {
    let rows = vec![Rw::TxLog {
        rw_counter: 1,
        is_write: true,
        tx_id: 800,
        log_id: 4,
        field_tag: TxLogFieldTag::Topic,
        index: 2,
        value: U256::from(300),
    }];

    let overrides = HashMap::from([((AdviceColumn::InitialValue, 0), Fr::from(10))]);

    assert_error_matches(
        verify_with_overrides(rows, overrides),
        "initial TxLog value is 0",
    );
}

#[test]
#[ignore = ""]
fn bad_initial_tx_receipt_value() {
    let rows = vec![Rw::TxReceipt {
        rw_counter: 1,
        is_write: false,
        tx_id: 3421,
        field_tag: TxReceiptFieldTag::CumulativeGasUsed,
        value: 0,
    }];

    let overrides = HashMap::from([
        ((AdviceColumn::Value, 0), Fr::from(1900)),
        ((AdviceColumn::InitialValue, 0), Fr::from(1900)),
    ]);

    assert_error_matches(
        verify_with_overrides(rows, overrides),
        "initial TxReceipt value is 0",
    );
}

fn prover(rows: Vec<Rw>, overrides: HashMap<(AdviceColumn, isize), Fr>) -> MockProver<Fr> {
<<<<<<< HEAD
    let word_randomness = Fr::rand();
    let updates = MptUpdates::mock_from(&rows);
    let circuit = StateCircuit::<Fr, N_ROWS> {
        word_randomness,
        lookup_randomness: Fr::rand(),
=======
    let randomness = Fr::from(0xcafeu64);
    let circuit = StateCircuit::<Fr> {
        randomness,
>>>>>>> 6abc33ee
        rows,
        updates,
        overrides,
        n_rows: N_ROWS,
    };
    let power_of_randomness = circuit.instance();

    MockProver::<Fr>::run(17, &circuit, power_of_randomness).unwrap()
}

fn verify(rows: Vec<Rw>) -> Result<(), Vec<VerifyFailure>> {
    let used_rows = rows.len();
    prover(rows, HashMap::new())
        .verify_at_rows(N_ROWS - used_rows..N_ROWS, N_ROWS - used_rows..N_ROWS)
}

fn verify_with_overrides(
    rows: Vec<Rw>,
    overrides: HashMap<(AdviceColumn, isize), Fr>,
) -> Result<(), Vec<VerifyFailure>> {
    // Sanity check that the original RwTable without overrides is valid.
    assert_eq!(verify(rows.clone()), Ok(()));

    let n_active_rows = rows.len();
    prover(rows, overrides).verify_at_rows(
        N_ROWS - n_active_rows..N_ROWS,
        N_ROWS - n_active_rows..N_ROWS,
    )
}

fn assert_error_matches(result: Result<(), Vec<VerifyFailure>>, name: &str) {
    let errors = result.expect_err("result is not an error");
    assert_eq!(errors.len(), 1, "{:?}", errors);
    match &errors[0] {
        VerifyFailure::ConstraintNotSatisfied { constraint, .. } => {
            // fields of halo2_proofs::dev::metadata::Constraint aren't public, so we have
            // to match off of its format string.
            let constraint = format!("{}", constraint);
            if !constraint.contains(name) {
                panic!("{} does not contain {}", constraint, name);
            }
        }
        VerifyFailure::Lookup {
            name: lookup_name, ..
        } => {
            assert_eq!(lookup_name, &name)
        }
        VerifyFailure::CellNotAssigned { .. } => panic!(),
        VerifyFailure::ConstraintPoisoned { .. } => panic!(),
        VerifyFailure::Permutation { .. } => panic!(),
    }
}<|MERGE_RESOLUTION|>--- conflicted
+++ resolved
@@ -1,10 +1,5 @@
-<<<<<<< HEAD
 use super::{MptUpdates, StateCircuit, StateConfig};
-use crate::evm_circuit::{
-=======
-use super::{StateCircuit, StateCircuitConfig};
 use crate::{
->>>>>>> 6abc33ee
     table::{AccountFieldTag, CallContextFieldTag, RwTableTag, TxLogFieldTag, TxReceiptFieldTag},
     witness::{Rw, RwMap},
 };
@@ -96,14 +91,9 @@
         ..Default::default()
     });
 
-<<<<<<< HEAD
-    let circuit = StateCircuit::<Fr, N_ROWS>::new(rw_map, Fr::rand(), Fr::rand());
-    let instance = circuit.instance();
-=======
     let randomness = Fr::from(0xcafeu64);
     let circuit = StateCircuit::<Fr>::new(randomness, rw_map, N_ROWS);
     let power_of_randomness = circuit.instance();
->>>>>>> 6abc33ee
 
     let prover = MockProver::<Fr>::run(19, &circuit, instance).unwrap();
     let verify_result = prover.verify();
@@ -113,31 +103,18 @@
 #[test]
 fn degree() {
     let mut meta = ConstraintSystem::<Fr>::default();
-<<<<<<< HEAD
-    StateCircuit::<Fr, N_ROWS>::configure(&mut meta);
-    assert_eq!(meta.degree(), 13);
-=======
     StateCircuit::<Fr>::configure(&mut meta);
     assert_eq!(meta.degree(), 9);
->>>>>>> 6abc33ee
 }
 
 #[test]
 fn verifying_key_independent_of_rw_length() {
-<<<<<<< HEAD
-    let degree = 17;
-    let params = Params::<G1Affine>::unsafe_setup::<Bn256>(degree);
-
-    let no_rows = StateCircuit::<Fr, N_ROWS>::new(RwMap::default(), Fr::rand(), Fr::rand());
-    let one_row = StateCircuit::<Fr, N_ROWS>::new(
-=======
     let randomness = Fr::from(0xcafeu64);
     let params = ParamsKZG::<Bn256>::setup(17, rand_chacha::ChaCha20Rng::seed_from_u64(2));
 
     let no_rows = StateCircuit::<Fr>::new(randomness, RwMap::default(), N_ROWS);
     let one_row = StateCircuit::<Fr>::new(
         randomness,
->>>>>>> 6abc33ee
         RwMap::from(&OperationContainer {
             memory: vec![Operation::new(
                 RWCounter::from(1),
@@ -158,12 +135,7 @@
             )],
             ..Default::default()
         }),
-<<<<<<< HEAD
-        Fr::rand(),
-        Fr::rand(),
-=======
         N_ROWS,
->>>>>>> 6abc33ee
     );
 
     // halo2::plonk::VerifyingKey doesn't derive Eq, so we check for equality using
@@ -1037,17 +1009,9 @@
 }
 
 fn prover(rows: Vec<Rw>, overrides: HashMap<(AdviceColumn, isize), Fr>) -> MockProver<Fr> {
-<<<<<<< HEAD
-    let word_randomness = Fr::rand();
-    let updates = MptUpdates::mock_from(&rows);
-    let circuit = StateCircuit::<Fr, N_ROWS> {
-        word_randomness,
-        lookup_randomness: Fr::rand(),
-=======
     let randomness = Fr::from(0xcafeu64);
     let circuit = StateCircuit::<Fr> {
         randomness,
->>>>>>> 6abc33ee
         rows,
         updates,
         overrides,
